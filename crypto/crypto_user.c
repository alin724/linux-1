--- conflicted
+++ resolved
@@ -265,7 +265,7 @@
 	struct nlattr *priority = attrs[CRYPTOCFGA_PRIORITY_VAL];
 	LIST_HEAD(list);
 
-	if (!capable(CAP_NET_ADMIN))
+	if (!netlink_capable(skb, CAP_NET_ADMIN))
 		return -EPERM;
 
 	if (!null_terminated(p->cru_name) || !null_terminated(p->cru_driver_name))
@@ -298,7 +298,7 @@
 	struct crypto_alg *alg;
 	struct crypto_user_alg *p = nlmsg_data(nlh);
 
-	if (!capable(CAP_NET_ADMIN))
+	if (!netlink_capable(skb, CAP_NET_ADMIN))
 		return -EPERM;
 
 	if (!null_terminated(p->cru_name) || !null_terminated(p->cru_driver_name))
@@ -385,7 +385,7 @@
 	struct crypto_user_alg *p = nlmsg_data(nlh);
 	struct nlattr *priority = attrs[CRYPTOCFGA_PRIORITY_VAL];
 
-	if (!capable(CAP_NET_ADMIN))
+	if (!netlink_capable(skb, CAP_NET_ADMIN))
 		return -EPERM;
 
 	if (!null_terminated(p->cru_name) || !null_terminated(p->cru_driver_name))
@@ -475,12 +475,6 @@
 	type -= CRYPTO_MSG_BASE;
 	link = &crypto_dispatch[type];
 
-<<<<<<< HEAD
-	if (!netlink_capable(skb, CAP_NET_ADMIN))
-		return -EPERM;
-
-=======
->>>>>>> 5208ed2c
 	if ((type == (CRYPTO_MSG_GETALG - CRYPTO_MSG_BASE) &&
 	    (nlh->nlmsg_flags & NLM_F_DUMP))) {
 		struct crypto_alg *alg;
