--- conflicted
+++ resolved
@@ -1568,31 +1568,15 @@
 			break;
 		case 29:
 			arch->gprs[rt] = kvm_read_c0_guest_userlocal(cop0);
-<<<<<<< HEAD
-#else
-			/* UserLocal not implemented */
-			er = EMULATE_FAIL;
-#endif
-=======
->>>>>>> 40dde7e2
 			break;
 
 		default:
 			kvm_debug("RDHWR %#x not supported @ %p\n", rd, opc);
-<<<<<<< HEAD
-			er = EMULATE_FAIL;
-			break;
-		}
-	} else {
-		kvm_debug("Emulate RI not supported @ %p: %#x\n", opc, inst);
-		er = EMULATE_FAIL;
-=======
 			goto emulate_ri;
 		}
 	} else {
 		kvm_debug("Emulate RI not supported @ %p: %#x\n", opc, inst);
 		goto emulate_ri;
->>>>>>> 40dde7e2
 	}
 
 	return EMULATE_DONE;
@@ -1602,16 +1586,8 @@
 	 * Rollback PC (if in branch delay slot then the PC already points to
 	 * branch target), and pass the RI exception to the guest OS.
 	 */
-<<<<<<< HEAD
-	if (er == EMULATE_FAIL) {
-		vcpu->arch.pc = curr_pc;
-		er = kvm_mips_emulate_ri_exc(cause, opc, run, vcpu);
-	}
-	return er;
-=======
 	vcpu->arch.pc = curr_pc;
 	return kvm_mips_emulate_ri_exc(cause, opc, run, vcpu);
->>>>>>> 40dde7e2
 }
 
 enum emulation_result
