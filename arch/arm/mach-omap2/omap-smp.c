/*
 * OMAP4 SMP source file. It contains platform specific fucntions
 * needed for the linux smp kernel.
 *
 * Copyright (C) 2009 Texas Instruments, Inc.
 *
 * Author:
 *      Santosh Shilimkar <santosh.shilimkar@ti.com>
 *
 * Platform file needed for the OMAP4 SMP. This file is based on arm
 * realview smp platform.
 * * Copyright (c) 2002 ARM Limited.
 *
 * This program is free software; you can redistribute it and/or modify
 * it under the terms of the GNU General Public License version 2 as
 * published by the Free Software Foundation.
 */
#include <linux/init.h>
#include <linux/device.h>
#include <linux/smp.h>
#include <linux/io.h>

#include <asm/cacheflush.h>
#include <asm/localtimer.h>
#include <asm/smp_scu.h>
#include <mach/hardware.h>
#include <plat/common.h>
<<<<<<< HEAD

/* Registers used for communicating startup information */
static void __iomem *omap4_auxcoreboot_reg0;
static void __iomem *omap4_auxcoreboot_reg1;
=======
>>>>>>> 2fbe74b9

/* SCU base address */
static void __iomem *scu_base;

/*
 * Use SCU config register to count number of cores
 */
static inline unsigned int get_core_count(void)
{
	if (scu_base)
		return scu_get_core_count(scu_base);
	return 1;
}

static DEFINE_SPINLOCK(boot_lock);

void __cpuinit platform_secondary_init(unsigned int cpu)
{
	trace_hardirqs_off();

	/*
	 * If any interrupts are already enabled for the primary
	 * core (e.g. timer irq), then they will not have been enabled
	 * for us: do so
	 */
	gic_cpu_init(0, gic_cpu_base_addr);

	/*
	 * Synchronise with the boot thread.
	 */
	spin_lock(&boot_lock);
	spin_unlock(&boot_lock);
}

int __cpuinit boot_secondary(unsigned int cpu, struct task_struct *idle)
{
	/*
	 * Set synchronisation state between this boot processor
	 * and the secondary one
	 */
	spin_lock(&boot_lock);

	/*
	 * Update the AuxCoreBoot0 with boot state for secondary core.
	 * omap_secondary_startup() routine will hold the secondary core till
	 * the AuxCoreBoot1 register is updated with cpu state
	 * A barrier is added to ensure that write buffer is drained
	 */
<<<<<<< HEAD
	__raw_writel(cpu, omap4_auxcoreboot_reg1);
=======
	omap_modify_auxcoreboot0(0x200, 0x0);
	flush_cache_all();
>>>>>>> 2fbe74b9
	smp_wmb();

	/*
	 * Now the secondary core is starting up let it run its
	 * calibrations, then wait for it to finish
	 */
	spin_unlock(&boot_lock);

	return 0;
}

static void __init wakeup_secondary(void)
{
	/*
	 * Write the address of secondary startup routine into the
	 * AuxCoreBoot1 where ROM code will jump and start executing
	 * on secondary core once out of WFE
	 * A barrier is added to ensure that write buffer is drained
	 */
<<<<<<< HEAD
	__raw_writel(virt_to_phys(omap_secondary_startup),	   \
					omap4_auxcoreboot_reg0);
=======
	omap_auxcoreboot_addr(virt_to_phys(omap_secondary_startup));
>>>>>>> 2fbe74b9
	smp_wmb();

	/*
	 * Send a 'sev' to wake the secondary core from WFE.
	 * Drain the outstanding writes to memory
	 */
	dsb();
	set_event();
	mb();
}

/*
 * Initialise the CPU possible map early - this describes the CPUs
 * which may be present or become present in the system.
 */
void __init smp_init_cpus(void)
{
	unsigned int i, ncores;

	/* Never released */
	scu_base = ioremap(OMAP44XX_SCU_BASE, SZ_256);
	BUG_ON(!scu_base);

	ncores = get_core_count();

	for (i = 0; i < ncores; i++)
		set_cpu_possible(i, true);
}

void __init smp_prepare_cpus(unsigned int max_cpus)
{
	unsigned int ncores = get_core_count();
	unsigned int cpu = smp_processor_id();
	void __iomem *omap4_wkupgen_base;
	int i;

	/* sanity check */
	if (ncores == 0) {
		printk(KERN_ERR
		       "OMAP4: strange core count of 0? Default to 1\n");
		ncores = 1;
	}

	if (ncores > NR_CPUS) {
		printk(KERN_WARNING
		       "OMAP4: no. of cores (%d) greater than configured "
		       "maximum of %d - clipping\n",
		       ncores, NR_CPUS);
		ncores = NR_CPUS;
	}
	smp_store_cpu_info(cpu);

	/*
	 * are we trying to boot more cores than exist?
	 */
	if (max_cpus > ncores)
		max_cpus = ncores;

	/*
	 * Initialise the present map, which describes the set of CPUs
	 * actually populated at the present time.
	 */
	for (i = 0; i < max_cpus; i++)
		set_cpu_present(i, true);

	/* Never released */
	omap4_wkupgen_base = ioremap(OMAP44XX_WKUPGEN_BASE, SZ_4K);
	BUG_ON(!omap4_wkupgen_base);
	omap4_auxcoreboot_reg0 = omap4_wkupgen_base + 0x800;
	omap4_auxcoreboot_reg1 = omap4_wkupgen_base + 0x804;

	if (max_cpus > 1) {
		/*
		 * Enable the local timer or broadcast device for the
		 * boot CPU, but only if we have more than one CPU.
		 */
		percpu_timer_setup();

		/*
		 * Initialise the SCU and wake up the secondary core using
		 * wakeup_secondary().
		 */
		scu_enable(scu_base);
		wakeup_secondary();
	}
}<|MERGE_RESOLUTION|>--- conflicted
+++ resolved
@@ -25,13 +25,6 @@
 #include <asm/smp_scu.h>
 #include <mach/hardware.h>
 #include <plat/common.h>
-<<<<<<< HEAD
-
-/* Registers used for communicating startup information */
-static void __iomem *omap4_auxcoreboot_reg0;
-static void __iomem *omap4_auxcoreboot_reg1;
-=======
->>>>>>> 2fbe74b9
 
 /* SCU base address */
 static void __iomem *scu_base;
@@ -80,12 +73,8 @@
 	 * the AuxCoreBoot1 register is updated with cpu state
 	 * A barrier is added to ensure that write buffer is drained
 	 */
-<<<<<<< HEAD
-	__raw_writel(cpu, omap4_auxcoreboot_reg1);
-=======
 	omap_modify_auxcoreboot0(0x200, 0x0);
 	flush_cache_all();
->>>>>>> 2fbe74b9
 	smp_wmb();
 
 	/*
@@ -105,12 +94,7 @@
 	 * on secondary core once out of WFE
 	 * A barrier is added to ensure that write buffer is drained
 	 */
-<<<<<<< HEAD
-	__raw_writel(virt_to_phys(omap_secondary_startup),	   \
-					omap4_auxcoreboot_reg0);
-=======
 	omap_auxcoreboot_addr(virt_to_phys(omap_secondary_startup));
->>>>>>> 2fbe74b9
 	smp_wmb();
 
 	/*
@@ -144,7 +128,6 @@
 {
 	unsigned int ncores = get_core_count();
 	unsigned int cpu = smp_processor_id();
-	void __iomem *omap4_wkupgen_base;
 	int i;
 
 	/* sanity check */
@@ -176,12 +159,6 @@
 	for (i = 0; i < max_cpus; i++)
 		set_cpu_present(i, true);
 
-	/* Never released */
-	omap4_wkupgen_base = ioremap(OMAP44XX_WKUPGEN_BASE, SZ_4K);
-	BUG_ON(!omap4_wkupgen_base);
-	omap4_auxcoreboot_reg0 = omap4_wkupgen_base + 0x800;
-	omap4_auxcoreboot_reg1 = omap4_wkupgen_base + 0x804;
-
 	if (max_cpus > 1) {
 		/*
 		 * Enable the local timer or broadcast device for the
