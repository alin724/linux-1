--- conflicted
+++ resolved
@@ -18,10 +18,6 @@
 
 obj-y += kvm-arm.o init.o interrupts.o
 obj-y += arm.o handle_exit.o guest.o mmu.o emulate.o reset.o
-<<<<<<< HEAD
-obj-y += coproc.o coproc_a15.o mmio.o psci.o
-=======
 obj-y += coproc.o coproc_a15.o mmio.o psci.o perf.o
->>>>>>> db6ae615
 obj-$(CONFIG_KVM_ARM_VGIC) += vgic.o
 obj-$(CONFIG_KVM_ARM_TIMER) += arch_timer.o