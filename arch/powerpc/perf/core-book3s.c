// SPDX-License-Identifier: GPL-2.0-or-later
/*
 * Performance event support - powerpc architecture code
 *
 * Copyright 2008-2009 Paul Mackerras, IBM Corporation.
 */
#include <linux/kernel.h>
#include <linux/sched.h>
#include <linux/sched/clock.h>
#include <linux/perf_event.h>
#include <linux/percpu.h>
#include <linux/hardirq.h>
#include <linux/uaccess.h>
#include <asm/reg.h>
#include <asm/pmc.h>
#include <asm/machdep.h>
#include <asm/firmware.h>
#include <asm/ptrace.h>
#include <asm/code-patching.h>

#ifdef CONFIG_PPC64
#include "internal.h"
#endif

#define BHRB_MAX_ENTRIES	32
#define BHRB_TARGET		0x0000000000000002
#define BHRB_PREDICTION		0x0000000000000001
#define BHRB_EA			0xFFFFFFFFFFFFFFFCUL

struct cpu_hw_events {
	int n_events;
	int n_percpu;
	int disabled;
	int n_added;
	int n_limited;
	u8  pmcs_enabled;
	struct perf_event *event[MAX_HWEVENTS];
	u64 events[MAX_HWEVENTS];
	unsigned int flags[MAX_HWEVENTS];
	/*
	 * The order of the MMCR array is:
	 *  - 64-bit, MMCR0, MMCR1, MMCRA, MMCR2
	 *  - 32-bit, MMCR0, MMCR1, MMCR2
	 */
	unsigned long mmcr[4];
	struct perf_event *limited_counter[MAX_LIMITED_HWCOUNTERS];
	u8  limited_hwidx[MAX_LIMITED_HWCOUNTERS];
	u64 alternatives[MAX_HWEVENTS][MAX_EVENT_ALTERNATIVES];
	unsigned long amasks[MAX_HWEVENTS][MAX_EVENT_ALTERNATIVES];
	unsigned long avalues[MAX_HWEVENTS][MAX_EVENT_ALTERNATIVES];

	unsigned int txn_flags;
	int n_txn_start;

	/* BHRB bits */
	u64				bhrb_filter;	/* BHRB HW branch filter */
	unsigned int			bhrb_users;
	void				*bhrb_context;
	struct	perf_branch_stack	bhrb_stack;
	struct	perf_branch_entry	bhrb_entries[BHRB_MAX_ENTRIES];
	u64				ic_init;
};

static DEFINE_PER_CPU(struct cpu_hw_events, cpu_hw_events);

static struct power_pmu *ppmu;

/*
 * Normally, to ignore kernel events we set the FCS (freeze counters
 * in supervisor mode) bit in MMCR0, but if the kernel runs with the
 * hypervisor bit set in the MSR, or if we are running on a processor
 * where the hypervisor bit is forced to 1 (as on Apple G5 processors),
 * then we need to use the FCHV bit to ignore kernel events.
 */
static unsigned int freeze_events_kernel = MMCR0_FCS;

/*
 * 32-bit doesn't have MMCRA but does have an MMCR2,
 * and a few other names are different.
 */
#ifdef CONFIG_PPC32

#define MMCR0_FCHV		0
#define MMCR0_PMCjCE		MMCR0_PMCnCE
#define MMCR0_FC56		0
#define MMCR0_PMAO		0
#define MMCR0_EBE		0
#define MMCR0_BHRBA		0
#define MMCR0_PMCC		0
#define MMCR0_PMCC_U6		0

#define SPRN_MMCRA		SPRN_MMCR2
#define MMCRA_SAMPLE_ENABLE	0

static inline unsigned long perf_ip_adjust(struct pt_regs *regs)
{
	return 0;
}
static inline void perf_get_data_addr(struct pt_regs *regs, u64 *addrp) { }
static inline u32 perf_get_misc_flags(struct pt_regs *regs)
{
	return 0;
}
static inline void perf_read_regs(struct pt_regs *regs)
{
	regs->result = 0;
}
static inline int perf_intr_is_nmi(struct pt_regs *regs)
{
	return 0;
}

static inline int siar_valid(struct pt_regs *regs)
{
	return 1;
}

static bool is_ebb_event(struct perf_event *event) { return false; }
static int ebb_event_check(struct perf_event *event) { return 0; }
static void ebb_event_add(struct perf_event *event) { }
static void ebb_switch_out(unsigned long mmcr0) { }
static unsigned long ebb_switch_in(bool ebb, struct cpu_hw_events *cpuhw)
{
	return cpuhw->mmcr[0];
}

static inline void power_pmu_bhrb_enable(struct perf_event *event) {}
static inline void power_pmu_bhrb_disable(struct perf_event *event) {}
static void power_pmu_sched_task(struct perf_event_context *ctx, bool sched_in) {}
static inline void power_pmu_bhrb_read(struct cpu_hw_events *cpuhw) {}
static void pmao_restore_workaround(bool ebb) { }
#endif /* CONFIG_PPC32 */

bool is_sier_available(void)
{
	if (ppmu->flags & PPMU_HAS_SIER)
		return true;

	return false;
}

static bool regs_use_siar(struct pt_regs *regs)
{
	/*
	 * When we take a performance monitor exception the regs are setup
	 * using perf_read_regs() which overloads some fields, in particular
	 * regs->result to tell us whether to use SIAR.
	 *
	 * However if the regs are from another exception, eg. a syscall, then
	 * they have not been setup using perf_read_regs() and so regs->result
	 * is something random.
	 */
	return ((TRAP(regs) == 0xf00) && regs->result);
}

/*
 * Things that are specific to 64-bit implementations.
 */
#ifdef CONFIG_PPC64

static inline unsigned long perf_ip_adjust(struct pt_regs *regs)
{
	unsigned long mmcra = regs->dsisr;

	if ((ppmu->flags & PPMU_HAS_SSLOT) && (mmcra & MMCRA_SAMPLE_ENABLE)) {
		unsigned long slot = (mmcra & MMCRA_SLOT) >> MMCRA_SLOT_SHIFT;
		if (slot > 1)
			return 4 * (slot - 1);
	}

	return 0;
}

/*
 * The user wants a data address recorded.
 * If we're not doing instruction sampling, give them the SDAR
 * (sampled data address).  If we are doing instruction sampling, then
 * only give them the SDAR if it corresponds to the instruction
 * pointed to by SIAR; this is indicated by the [POWER6_]MMCRA_SDSYNC, the
 * [POWER7P_]MMCRA_SDAR_VALID bit in MMCRA, or the SDAR_VALID bit in SIER.
 */
static inline void perf_get_data_addr(struct pt_regs *regs, u64 *addrp)
{
	unsigned long mmcra = regs->dsisr;
	bool sdar_valid;

	if (ppmu->flags & PPMU_HAS_SIER)
		sdar_valid = regs->dar & SIER_SDAR_VALID;
	else {
		unsigned long sdsync;

		if (ppmu->flags & PPMU_SIAR_VALID)
			sdsync = POWER7P_MMCRA_SDAR_VALID;
		else if (ppmu->flags & PPMU_ALT_SIPR)
			sdsync = POWER6_MMCRA_SDSYNC;
		else if (ppmu->flags & PPMU_NO_SIAR)
			sdsync = MMCRA_SAMPLE_ENABLE;
		else
			sdsync = MMCRA_SDSYNC;

		sdar_valid = mmcra & sdsync;
	}

	if (!(mmcra & MMCRA_SAMPLE_ENABLE) || sdar_valid)
		*addrp = mfspr(SPRN_SDAR);

	if (perf_paranoid_kernel() && !capable(CAP_SYS_ADMIN) &&
		is_kernel_addr(mfspr(SPRN_SDAR)))
		*addrp = 0;
}

static bool regs_sihv(struct pt_regs *regs)
{
	unsigned long sihv = MMCRA_SIHV;

	if (ppmu->flags & PPMU_HAS_SIER)
		return !!(regs->dar & SIER_SIHV);

	if (ppmu->flags & PPMU_ALT_SIPR)
		sihv = POWER6_MMCRA_SIHV;

	return !!(regs->dsisr & sihv);
}

static bool regs_sipr(struct pt_regs *regs)
{
	unsigned long sipr = MMCRA_SIPR;

	if (ppmu->flags & PPMU_HAS_SIER)
		return !!(regs->dar & SIER_SIPR);

	if (ppmu->flags & PPMU_ALT_SIPR)
		sipr = POWER6_MMCRA_SIPR;

	return !!(regs->dsisr & sipr);
}

static inline u32 perf_flags_from_msr(struct pt_regs *regs)
{
	if (regs->msr & MSR_PR)
		return PERF_RECORD_MISC_USER;
	if ((regs->msr & MSR_HV) && freeze_events_kernel != MMCR0_FCHV)
		return PERF_RECORD_MISC_HYPERVISOR;
	return PERF_RECORD_MISC_KERNEL;
}

static inline u32 perf_get_misc_flags(struct pt_regs *regs)
{
	bool use_siar = regs_use_siar(regs);

	if (!use_siar)
		return perf_flags_from_msr(regs);

	/*
	 * If we don't have flags in MMCRA, rather than using
	 * the MSR, we intuit the flags from the address in
	 * SIAR which should give slightly more reliable
	 * results
	 */
	if (ppmu->flags & PPMU_NO_SIPR) {
		unsigned long siar = mfspr(SPRN_SIAR);
		if (is_kernel_addr(siar))
			return PERF_RECORD_MISC_KERNEL;
		return PERF_RECORD_MISC_USER;
	}

	/* PR has priority over HV, so order below is important */
	if (regs_sipr(regs))
		return PERF_RECORD_MISC_USER;

	if (regs_sihv(regs) && (freeze_events_kernel != MMCR0_FCHV))
		return PERF_RECORD_MISC_HYPERVISOR;

	return PERF_RECORD_MISC_KERNEL;
}

/*
 * Overload regs->dsisr to store MMCRA so we only need to read it once
 * on each interrupt.
 * Overload regs->dar to store SIER if we have it.
 * Overload regs->result to specify whether we should use the MSR (result
 * is zero) or the SIAR (result is non zero).
 */
static inline void perf_read_regs(struct pt_regs *regs)
{
	unsigned long mmcra = mfspr(SPRN_MMCRA);
	int marked = mmcra & MMCRA_SAMPLE_ENABLE;
	int use_siar;

	regs->dsisr = mmcra;

	if (ppmu->flags & PPMU_HAS_SIER)
		regs->dar = mfspr(SPRN_SIER);

	/*
	 * If this isn't a PMU exception (eg a software event) the SIAR is
	 * not valid. Use pt_regs.
	 *
	 * If it is a marked event use the SIAR.
	 *
	 * If the PMU doesn't update the SIAR for non marked events use
	 * pt_regs.
	 *
	 * If the PMU has HV/PR flags then check to see if they
	 * place the exception in userspace. If so, use pt_regs. In
	 * continuous sampling mode the SIAR and the PMU exception are
	 * not synchronised, so they may be many instructions apart.
	 * This can result in confusing backtraces. We still want
	 * hypervisor samples as well as samples in the kernel with
	 * interrupts off hence the userspace check.
	 */
	if (TRAP(regs) != 0xf00)
		use_siar = 0;
	else if ((ppmu->flags & PPMU_NO_SIAR))
		use_siar = 0;
	else if (marked)
		use_siar = 1;
	else if ((ppmu->flags & PPMU_NO_CONT_SAMPLING))
		use_siar = 0;
	else if (!(ppmu->flags & PPMU_NO_SIPR) && regs_sipr(regs))
		use_siar = 0;
	else
		use_siar = 1;

	regs->result = use_siar;
}

/*
 * If interrupts were soft-disabled when a PMU interrupt occurs, treat
 * it as an NMI.
 */
static inline int perf_intr_is_nmi(struct pt_regs *regs)
{
	return (regs->softe & IRQS_DISABLED);
}

/*
 * On processors like P7+ that have the SIAR-Valid bit, marked instructions
 * must be sampled only if the SIAR-valid bit is set.
 *
 * For unmarked instructions and for processors that don't have the SIAR-Valid
 * bit, assume that SIAR is valid.
 */
static inline int siar_valid(struct pt_regs *regs)
{
	unsigned long mmcra = regs->dsisr;
	int marked = mmcra & MMCRA_SAMPLE_ENABLE;

	if (marked) {
		if (ppmu->flags & PPMU_HAS_SIER)
			return regs->dar & SIER_SIAR_VALID;

		if (ppmu->flags & PPMU_SIAR_VALID)
			return mmcra & POWER7P_MMCRA_SIAR_VALID;
	}

	return 1;
}


/* Reset all possible BHRB entries */
static void power_pmu_bhrb_reset(void)
{
	asm volatile(PPC_CLRBHRB);
}

static void power_pmu_bhrb_enable(struct perf_event *event)
{
	struct cpu_hw_events *cpuhw = this_cpu_ptr(&cpu_hw_events);

	if (!ppmu->bhrb_nr)
		return;

	/* Clear BHRB if we changed task context to avoid data leaks */
	if (event->ctx->task && cpuhw->bhrb_context != event->ctx) {
		power_pmu_bhrb_reset();
		cpuhw->bhrb_context = event->ctx;
	}
	cpuhw->bhrb_users++;
	perf_sched_cb_inc(event->ctx->pmu);
}

static void power_pmu_bhrb_disable(struct perf_event *event)
{
	struct cpu_hw_events *cpuhw = this_cpu_ptr(&cpu_hw_events);

	if (!ppmu->bhrb_nr)
		return;

	WARN_ON_ONCE(!cpuhw->bhrb_users);
	cpuhw->bhrb_users--;
	perf_sched_cb_dec(event->ctx->pmu);

	if (!cpuhw->disabled && !cpuhw->bhrb_users) {
		/* BHRB cannot be turned off when other
		 * events are active on the PMU.
		 */

		/* avoid stale pointer */
		cpuhw->bhrb_context = NULL;
	}
}

/* Called from ctxsw to prevent one process's branch entries to
 * mingle with the other process's entries during context switch.
 */
static void power_pmu_sched_task(struct perf_event_context *ctx, bool sched_in)
{
	if (!ppmu->bhrb_nr)
		return;

	if (sched_in)
		power_pmu_bhrb_reset();
}
/* Calculate the to address for a branch */
static __u64 power_pmu_bhrb_to(u64 addr)
{
	unsigned int instr;
	int ret;
	__u64 target;

	if (is_kernel_addr(addr)) {
		if (probe_kernel_read(&instr, (void *)addr, sizeof(instr)))
			return 0;

		return branch_target(&instr);
	}

	/* Userspace: need copy instruction here then translate it */
	pagefault_disable();
	ret = __get_user_inatomic(instr, (unsigned int __user *)addr);
	if (ret) {
		pagefault_enable();
		return 0;
	}
	pagefault_enable();

	target = branch_target(&instr);
	if ((!target) || (instr & BRANCH_ABSOLUTE))
		return target;

	/* Translate relative branch target from kernel to user address */
	return target - (unsigned long)&instr + addr;
}

/* Processing BHRB entries */
static void power_pmu_bhrb_read(struct cpu_hw_events *cpuhw)
{
	u64 val;
	u64 addr;
	int r_index, u_index, pred;

	r_index = 0;
	u_index = 0;
	while (r_index < ppmu->bhrb_nr) {
		/* Assembly read function */
		val = read_bhrb(r_index++);
		if (!val)
			/* Terminal marker: End of valid BHRB entries */
			break;
		else {
			addr = val & BHRB_EA;
			pred = val & BHRB_PREDICTION;

			if (!addr)
				/* invalid entry */
				continue;

			/*
			 * BHRB rolling buffer could very much contain the kernel
			 * addresses at this point. Check the privileges before
			 * exporting it to userspace (avoid exposure of regions
			 * where we could have speculative execution)
			 */
			if (perf_paranoid_kernel() && !capable(CAP_SYS_ADMIN) &&
				is_kernel_addr(addr))
				continue;

			/* Branches are read most recent first (ie. mfbhrb 0 is
			 * the most recent branch).
			 * There are two types of valid entries:
			 * 1) a target entry which is the to address of a
			 *    computed goto like a blr,bctr,btar.  The next
			 *    entry read from the bhrb will be branch
			 *    corresponding to this target (ie. the actual
			 *    blr/bctr/btar instruction).
			 * 2) a from address which is an actual branch.  If a
			 *    target entry proceeds this, then this is the
			 *    matching branch for that target.  If this is not
			 *    following a target entry, then this is a branch
			 *    where the target is given as an immediate field
			 *    in the instruction (ie. an i or b form branch).
			 *    In this case we need to read the instruction from
			 *    memory to determine the target/to address.
			 */

			if (val & BHRB_TARGET) {
				/* Target branches use two entries
				 * (ie. computed gotos/XL form)
				 */
				cpuhw->bhrb_entries[u_index].to = addr;
				cpuhw->bhrb_entries[u_index].mispred = pred;
				cpuhw->bhrb_entries[u_index].predicted = ~pred;

				/* Get from address in next entry */
				val = read_bhrb(r_index++);
				addr = val & BHRB_EA;
				if (val & BHRB_TARGET) {
					/* Shouldn't have two targets in a
					   row.. Reset index and try again */
					r_index--;
					addr = 0;
				}
				cpuhw->bhrb_entries[u_index].from = addr;
			} else {
				/* Branches to immediate field 
				   (ie I or B form) */
				cpuhw->bhrb_entries[u_index].from = addr;
				cpuhw->bhrb_entries[u_index].to =
					power_pmu_bhrb_to(addr);
				cpuhw->bhrb_entries[u_index].mispred = pred;
				cpuhw->bhrb_entries[u_index].predicted = ~pred;
			}
			u_index++;

		}
	}
	cpuhw->bhrb_stack.nr = u_index;
	return;
}

static bool is_ebb_event(struct perf_event *event)
{
	/*
	 * This could be a per-PMU callback, but we'd rather avoid the cost. We
	 * check that the PMU supports EBB, meaning those that don't can still
	 * use bit 63 of the event code for something else if they wish.
	 */
	return (ppmu->flags & PPMU_ARCH_207S) &&
	       ((event->attr.config >> PERF_EVENT_CONFIG_EBB_SHIFT) & 1);
}

static int ebb_event_check(struct perf_event *event)
{
	struct perf_event *leader = event->group_leader;

	/* Event and group leader must agree on EBB */
	if (is_ebb_event(leader) != is_ebb_event(event))
		return -EINVAL;

	if (is_ebb_event(event)) {
		if (!(event->attach_state & PERF_ATTACH_TASK))
			return -EINVAL;

		if (!leader->attr.pinned || !leader->attr.exclusive)
			return -EINVAL;

		if (event->attr.freq ||
		    event->attr.inherit ||
		    event->attr.sample_type ||
		    event->attr.sample_period ||
		    event->attr.enable_on_exec)
			return -EINVAL;
	}

	return 0;
}

static void ebb_event_add(struct perf_event *event)
{
	if (!is_ebb_event(event) || current->thread.used_ebb)
		return;

	/*
	 * IFF this is the first time we've added an EBB event, set
	 * PMXE in the user MMCR0 so we can detect when it's cleared by
	 * userspace. We need this so that we can context switch while
	 * userspace is in the EBB handler (where PMXE is 0).
	 */
	current->thread.used_ebb = 1;
	current->thread.mmcr0 |= MMCR0_PMXE;
}

static void ebb_switch_out(unsigned long mmcr0)
{
	if (!(mmcr0 & MMCR0_EBE))
		return;

	current->thread.siar  = mfspr(SPRN_SIAR);
	current->thread.sier  = mfspr(SPRN_SIER);
	current->thread.sdar  = mfspr(SPRN_SDAR);
	current->thread.mmcr0 = mmcr0 & MMCR0_USER_MASK;
	current->thread.mmcr2 = mfspr(SPRN_MMCR2) & MMCR2_USER_MASK;
}

static unsigned long ebb_switch_in(bool ebb, struct cpu_hw_events *cpuhw)
{
	unsigned long mmcr0 = cpuhw->mmcr[0];

	if (!ebb)
		goto out;

	/* Enable EBB and read/write to all 6 PMCs and BHRB for userspace */
	mmcr0 |= MMCR0_EBE | MMCR0_BHRBA | MMCR0_PMCC_U6;

	/*
	 * Add any bits from the user MMCR0, FC or PMAO. This is compatible
	 * with pmao_restore_workaround() because we may add PMAO but we never
	 * clear it here.
	 */
	mmcr0 |= current->thread.mmcr0;

	/*
	 * Be careful not to set PMXE if userspace had it cleared. This is also
	 * compatible with pmao_restore_workaround() because it has already
	 * cleared PMXE and we leave PMAO alone.
	 */
	if (!(current->thread.mmcr0 & MMCR0_PMXE))
		mmcr0 &= ~MMCR0_PMXE;

	mtspr(SPRN_SIAR, current->thread.siar);
	mtspr(SPRN_SIER, current->thread.sier);
	mtspr(SPRN_SDAR, current->thread.sdar);

	/*
	 * Merge the kernel & user values of MMCR2. The semantics we implement
	 * are that the user MMCR2 can set bits, ie. cause counters to freeze,
	 * but not clear bits. If a task wants to be able to clear bits, ie.
	 * unfreeze counters, it should not set exclude_xxx in its events and
	 * instead manage the MMCR2 entirely by itself.
	 */
	mtspr(SPRN_MMCR2, cpuhw->mmcr[3] | current->thread.mmcr2);
out:
	return mmcr0;
}

static void pmao_restore_workaround(bool ebb)
{
	unsigned pmcs[6];

	if (!cpu_has_feature(CPU_FTR_PMAO_BUG))
		return;

	/*
	 * On POWER8E there is a hardware defect which affects the PMU context
	 * switch logic, ie. power_pmu_disable/enable().
	 *
	 * When a counter overflows PMXE is cleared and FC/PMAO is set in MMCR0
	 * by the hardware. Sometime later the actual PMU exception is
	 * delivered.
	 *
	 * If we context switch, or simply disable/enable, the PMU prior to the
	 * exception arriving, the exception will be lost when we clear PMAO.
	 *
	 * When we reenable the PMU, we will write the saved MMCR0 with PMAO
	 * set, and this _should_ generate an exception. However because of the
	 * defect no exception is generated when we write PMAO, and we get
	 * stuck with no counters counting but no exception delivered.
	 *
	 * The workaround is to detect this case and tweak the hardware to
	 * create another pending PMU exception.
	 *
	 * We do that by setting up PMC6 (cycles) for an imminent overflow and
	 * enabling the PMU. That causes a new exception to be generated in the
	 * chip, but we don't take it yet because we have interrupts hard
	 * disabled. We then write back the PMU state as we want it to be seen
	 * by the exception handler. When we reenable interrupts the exception
	 * handler will be called and see the correct state.
	 *
	 * The logic is the same for EBB, except that the exception is gated by
	 * us having interrupts hard disabled as well as the fact that we are
	 * not in userspace. The exception is finally delivered when we return
	 * to userspace.
	 */

	/* Only if PMAO is set and PMAO_SYNC is clear */
	if ((current->thread.mmcr0 & (MMCR0_PMAO | MMCR0_PMAO_SYNC)) != MMCR0_PMAO)
		return;

	/* If we're doing EBB, only if BESCR[GE] is set */
	if (ebb && !(current->thread.bescr & BESCR_GE))
		return;

	/*
	 * We are already soft-disabled in power_pmu_enable(). We need to hard
	 * disable to actually prevent the PMU exception from firing.
	 */
	hard_irq_disable();

	/*
	 * This is a bit gross, but we know we're on POWER8E and have 6 PMCs.
	 * Using read/write_pmc() in a for loop adds 12 function calls and
	 * almost doubles our code size.
	 */
	pmcs[0] = mfspr(SPRN_PMC1);
	pmcs[1] = mfspr(SPRN_PMC2);
	pmcs[2] = mfspr(SPRN_PMC3);
	pmcs[3] = mfspr(SPRN_PMC4);
	pmcs[4] = mfspr(SPRN_PMC5);
	pmcs[5] = mfspr(SPRN_PMC6);

	/* Ensure all freeze bits are unset */
	mtspr(SPRN_MMCR2, 0);

	/* Set up PMC6 to overflow in one cycle */
	mtspr(SPRN_PMC6, 0x7FFFFFFE);

	/* Enable exceptions and unfreeze PMC6 */
	mtspr(SPRN_MMCR0, MMCR0_PMXE | MMCR0_PMCjCE | MMCR0_PMAO);

	/* Now we need to refreeze and restore the PMCs */
	mtspr(SPRN_MMCR0, MMCR0_FC | MMCR0_PMAO);

	mtspr(SPRN_PMC1, pmcs[0]);
	mtspr(SPRN_PMC2, pmcs[1]);
	mtspr(SPRN_PMC3, pmcs[2]);
	mtspr(SPRN_PMC4, pmcs[3]);
	mtspr(SPRN_PMC5, pmcs[4]);
	mtspr(SPRN_PMC6, pmcs[5]);
}

#endif /* CONFIG_PPC64 */

static void perf_event_interrupt(struct pt_regs *regs);

/*
 * Read one performance monitor counter (PMC).
 */
static unsigned long read_pmc(int idx)
{
	unsigned long val;

	switch (idx) {
	case 1:
		val = mfspr(SPRN_PMC1);
		break;
	case 2:
		val = mfspr(SPRN_PMC2);
		break;
	case 3:
		val = mfspr(SPRN_PMC3);
		break;
	case 4:
		val = mfspr(SPRN_PMC4);
		break;
	case 5:
		val = mfspr(SPRN_PMC5);
		break;
	case 6:
		val = mfspr(SPRN_PMC6);
		break;
#ifdef CONFIG_PPC64
	case 7:
		val = mfspr(SPRN_PMC7);
		break;
	case 8:
		val = mfspr(SPRN_PMC8);
		break;
#endif /* CONFIG_PPC64 */
	default:
		printk(KERN_ERR "oops trying to read PMC%d\n", idx);
		val = 0;
	}
	return val;
}

/*
 * Write one PMC.
 */
static void write_pmc(int idx, unsigned long val)
{
	switch (idx) {
	case 1:
		mtspr(SPRN_PMC1, val);
		break;
	case 2:
		mtspr(SPRN_PMC2, val);
		break;
	case 3:
		mtspr(SPRN_PMC3, val);
		break;
	case 4:
		mtspr(SPRN_PMC4, val);
		break;
	case 5:
		mtspr(SPRN_PMC5, val);
		break;
	case 6:
		mtspr(SPRN_PMC6, val);
		break;
#ifdef CONFIG_PPC64
	case 7:
		mtspr(SPRN_PMC7, val);
		break;
	case 8:
		mtspr(SPRN_PMC8, val);
		break;
#endif /* CONFIG_PPC64 */
	default:
		printk(KERN_ERR "oops trying to write PMC%d\n", idx);
	}
}

/* Called from sysrq_handle_showregs() */
void perf_event_print_debug(void)
{
	unsigned long sdar, sier, flags;
	u32 pmcs[MAX_HWEVENTS];
	int i;

	if (!ppmu) {
		pr_info("Performance monitor hardware not registered.\n");
		return;
	}

	if (!ppmu->n_counter)
		return;

	local_irq_save(flags);

	pr_info("CPU: %d PMU registers, ppmu = %s n_counters = %d",
		 smp_processor_id(), ppmu->name, ppmu->n_counter);

	for (i = 0; i < ppmu->n_counter; i++)
		pmcs[i] = read_pmc(i + 1);

	for (; i < MAX_HWEVENTS; i++)
		pmcs[i] = 0xdeadbeef;

	pr_info("PMC1:  %08x PMC2: %08x PMC3: %08x PMC4: %08x\n",
		 pmcs[0], pmcs[1], pmcs[2], pmcs[3]);

	if (ppmu->n_counter > 4)
		pr_info("PMC5:  %08x PMC6: %08x PMC7: %08x PMC8: %08x\n",
			 pmcs[4], pmcs[5], pmcs[6], pmcs[7]);

	pr_info("MMCR0: %016lx MMCR1: %016lx MMCRA: %016lx\n",
		mfspr(SPRN_MMCR0), mfspr(SPRN_MMCR1), mfspr(SPRN_MMCRA));

	sdar = sier = 0;
#ifdef CONFIG_PPC64
	sdar = mfspr(SPRN_SDAR);

	if (ppmu->flags & PPMU_HAS_SIER)
		sier = mfspr(SPRN_SIER);

	if (ppmu->flags & PPMU_ARCH_207S) {
		pr_info("MMCR2: %016lx EBBHR: %016lx\n",
			mfspr(SPRN_MMCR2), mfspr(SPRN_EBBHR));
		pr_info("EBBRR: %016lx BESCR: %016lx\n",
			mfspr(SPRN_EBBRR), mfspr(SPRN_BESCR));
	}
#endif
	pr_info("SIAR:  %016lx SDAR:  %016lx SIER:  %016lx\n",
		mfspr(SPRN_SIAR), sdar, sier);

	local_irq_restore(flags);
}

/*
 * Check if a set of events can all go on the PMU at once.
 * If they can't, this will look at alternative codes for the events
 * and see if any combination of alternative codes is feasible.
 * The feasible set is returned in event_id[].
 */
static int power_check_constraints(struct cpu_hw_events *cpuhw,
				   u64 event_id[], unsigned int cflags[],
				   int n_ev)
{
	unsigned long mask, value, nv;
	unsigned long smasks[MAX_HWEVENTS], svalues[MAX_HWEVENTS];
	int n_alt[MAX_HWEVENTS], choice[MAX_HWEVENTS];
	int i, j;
	unsigned long addf = ppmu->add_fields;
	unsigned long tadd = ppmu->test_adder;
	unsigned long grp_mask = ppmu->group_constraint_mask;
	unsigned long grp_val = ppmu->group_constraint_val;

	if (n_ev > ppmu->n_counter)
		return -1;

	/* First see if the events will go on as-is */
	for (i = 0; i < n_ev; ++i) {
		if ((cflags[i] & PPMU_LIMITED_PMC_REQD)
		    && !ppmu->limited_pmc_event(event_id[i])) {
			ppmu->get_alternatives(event_id[i], cflags[i],
					       cpuhw->alternatives[i]);
			event_id[i] = cpuhw->alternatives[i][0];
		}
		if (ppmu->get_constraint(event_id[i], &cpuhw->amasks[i][0],
					 &cpuhw->avalues[i][0]))
			return -1;
	}
	value = mask = 0;
	for (i = 0; i < n_ev; ++i) {
		nv = (value | cpuhw->avalues[i][0]) +
			(value & cpuhw->avalues[i][0] & addf);

		if (((((nv + tadd) ^ value) & mask) & (~grp_mask)) != 0)
<<<<<<< HEAD
			break;

		if (((((nv + tadd) ^ cpuhw->avalues[i][0]) & cpuhw->amasks[i][0])
			& (~grp_mask)) != 0)
			break;

=======
			break;

		if (((((nv + tadd) ^ cpuhw->avalues[i][0]) & cpuhw->amasks[i][0])
			& (~grp_mask)) != 0)
			break;

>>>>>>> 0ecfebd2
		value = nv;
		mask |= cpuhw->amasks[i][0];
	}
	if (i == n_ev) {
		if ((value & mask & grp_mask) != (mask & grp_val))
			return -1;
		else
			return 0;	/* all OK */
	}

	/* doesn't work, gather alternatives... */
	if (!ppmu->get_alternatives)
		return -1;
	for (i = 0; i < n_ev; ++i) {
		choice[i] = 0;
		n_alt[i] = ppmu->get_alternatives(event_id[i], cflags[i],
						  cpuhw->alternatives[i]);
		for (j = 1; j < n_alt[i]; ++j)
			ppmu->get_constraint(cpuhw->alternatives[i][j],
					     &cpuhw->amasks[i][j],
					     &cpuhw->avalues[i][j]);
	}

	/* enumerate all possibilities and see if any will work */
	i = 0;
	j = -1;
	value = mask = nv = 0;
	while (i < n_ev) {
		if (j >= 0) {
			/* we're backtracking, restore context */
			value = svalues[i];
			mask = smasks[i];
			j = choice[i];
		}
		/*
		 * See if any alternative k for event_id i,
		 * where k > j, will satisfy the constraints.
		 */
		while (++j < n_alt[i]) {
			nv = (value | cpuhw->avalues[i][j]) +
				(value & cpuhw->avalues[i][j] & addf);
			if ((((nv + tadd) ^ value) & mask) == 0 &&
			    (((nv + tadd) ^ cpuhw->avalues[i][j])
			     & cpuhw->amasks[i][j]) == 0)
				break;
		}
		if (j >= n_alt[i]) {
			/*
			 * No feasible alternative, backtrack
			 * to event_id i-1 and continue enumerating its
			 * alternatives from where we got up to.
			 */
			if (--i < 0)
				return -1;
		} else {
			/*
			 * Found a feasible alternative for event_id i,
			 * remember where we got up to with this event_id,
			 * go on to the next event_id, and start with
			 * the first alternative for it.
			 */
			choice[i] = j;
			svalues[i] = value;
			smasks[i] = mask;
			value = nv;
			mask |= cpuhw->amasks[i][j];
			++i;
			j = -1;
		}
	}

	/* OK, we have a feasible combination, tell the caller the solution */
	for (i = 0; i < n_ev; ++i)
		event_id[i] = cpuhw->alternatives[i][choice[i]];
	return 0;
}

/*
 * Check if newly-added events have consistent settings for
 * exclude_{user,kernel,hv} with each other and any previously
 * added events.
 */
static int check_excludes(struct perf_event **ctrs, unsigned int cflags[],
			  int n_prev, int n_new)
{
	int eu = 0, ek = 0, eh = 0;
	int i, n, first;
	struct perf_event *event;

	/*
	 * If the PMU we're on supports per event exclude settings then we
	 * don't need to do any of this logic. NB. This assumes no PMU has both
	 * per event exclude and limited PMCs.
	 */
	if (ppmu->flags & PPMU_ARCH_207S)
		return 0;

	n = n_prev + n_new;
	if (n <= 1)
		return 0;

	first = 1;
	for (i = 0; i < n; ++i) {
		if (cflags[i] & PPMU_LIMITED_PMC_OK) {
			cflags[i] &= ~PPMU_LIMITED_PMC_REQD;
			continue;
		}
		event = ctrs[i];
		if (first) {
			eu = event->attr.exclude_user;
			ek = event->attr.exclude_kernel;
			eh = event->attr.exclude_hv;
			first = 0;
		} else if (event->attr.exclude_user != eu ||
			   event->attr.exclude_kernel != ek ||
			   event->attr.exclude_hv != eh) {
			return -EAGAIN;
		}
	}

	if (eu || ek || eh)
		for (i = 0; i < n; ++i)
			if (cflags[i] & PPMU_LIMITED_PMC_OK)
				cflags[i] |= PPMU_LIMITED_PMC_REQD;

	return 0;
}

static u64 check_and_compute_delta(u64 prev, u64 val)
{
	u64 delta = (val - prev) & 0xfffffffful;

	/*
	 * POWER7 can roll back counter values, if the new value is smaller
	 * than the previous value it will cause the delta and the counter to
	 * have bogus values unless we rolled a counter over.  If a coutner is
	 * rolled back, it will be smaller, but within 256, which is the maximum
	 * number of events to rollback at once.  If we detect a rollback
	 * return 0.  This can lead to a small lack of precision in the
	 * counters.
	 */
	if (prev > val && (prev - val) < 256)
		delta = 0;

	return delta;
}

static void power_pmu_read(struct perf_event *event)
{
	s64 val, delta, prev;

	if (event->hw.state & PERF_HES_STOPPED)
		return;

	if (!event->hw.idx)
		return;

	if (is_ebb_event(event)) {
		val = read_pmc(event->hw.idx);
		local64_set(&event->hw.prev_count, val);
		return;
	}

	/*
	 * Performance monitor interrupts come even when interrupts
	 * are soft-disabled, as long as interrupts are hard-enabled.
	 * Therefore we treat them like NMIs.
	 */
	do {
		prev = local64_read(&event->hw.prev_count);
		barrier();
		val = read_pmc(event->hw.idx);
		delta = check_and_compute_delta(prev, val);
		if (!delta)
			return;
	} while (local64_cmpxchg(&event->hw.prev_count, prev, val) != prev);

	local64_add(delta, &event->count);

	/*
	 * A number of places program the PMC with (0x80000000 - period_left).
	 * We never want period_left to be less than 1 because we will program
	 * the PMC with a value >= 0x800000000 and an edge detected PMC will
	 * roll around to 0 before taking an exception. We have seen this
	 * on POWER8.
	 *
	 * To fix this, clamp the minimum value of period_left to 1.
	 */
	do {
		prev = local64_read(&event->hw.period_left);
		val = prev - delta;
		if (val < 1)
			val = 1;
	} while (local64_cmpxchg(&event->hw.period_left, prev, val) != prev);
}

/*
 * On some machines, PMC5 and PMC6 can't be written, don't respect
 * the freeze conditions, and don't generate interrupts.  This tells
 * us if `event' is using such a PMC.
 */
static int is_limited_pmc(int pmcnum)
{
	return (ppmu->flags & PPMU_LIMITED_PMC5_6)
		&& (pmcnum == 5 || pmcnum == 6);
}

static void freeze_limited_counters(struct cpu_hw_events *cpuhw,
				    unsigned long pmc5, unsigned long pmc6)
{
	struct perf_event *event;
	u64 val, prev, delta;
	int i;

	for (i = 0; i < cpuhw->n_limited; ++i) {
		event = cpuhw->limited_counter[i];
		if (!event->hw.idx)
			continue;
		val = (event->hw.idx == 5) ? pmc5 : pmc6;
		prev = local64_read(&event->hw.prev_count);
		event->hw.idx = 0;
		delta = check_and_compute_delta(prev, val);
		if (delta)
			local64_add(delta, &event->count);
	}
}

static void thaw_limited_counters(struct cpu_hw_events *cpuhw,
				  unsigned long pmc5, unsigned long pmc6)
{
	struct perf_event *event;
	u64 val, prev;
	int i;

	for (i = 0; i < cpuhw->n_limited; ++i) {
		event = cpuhw->limited_counter[i];
		event->hw.idx = cpuhw->limited_hwidx[i];
		val = (event->hw.idx == 5) ? pmc5 : pmc6;
		prev = local64_read(&event->hw.prev_count);
		if (check_and_compute_delta(prev, val))
			local64_set(&event->hw.prev_count, val);
		perf_event_update_userpage(event);
	}
}

/*
 * Since limited events don't respect the freeze conditions, we
 * have to read them immediately after freezing or unfreezing the
 * other events.  We try to keep the values from the limited
 * events as consistent as possible by keeping the delay (in
 * cycles and instructions) between freezing/unfreezing and reading
 * the limited events as small and consistent as possible.
 * Therefore, if any limited events are in use, we read them
 * both, and always in the same order, to minimize variability,
 * and do it inside the same asm that writes MMCR0.
 */
static void write_mmcr0(struct cpu_hw_events *cpuhw, unsigned long mmcr0)
{
	unsigned long pmc5, pmc6;

	if (!cpuhw->n_limited) {
		mtspr(SPRN_MMCR0, mmcr0);
		return;
	}

	/*
	 * Write MMCR0, then read PMC5 and PMC6 immediately.
	 * To ensure we don't get a performance monitor interrupt
	 * between writing MMCR0 and freezing/thawing the limited
	 * events, we first write MMCR0 with the event overflow
	 * interrupt enable bits turned off.
	 */
	asm volatile("mtspr %3,%2; mfspr %0,%4; mfspr %1,%5"
		     : "=&r" (pmc5), "=&r" (pmc6)
		     : "r" (mmcr0 & ~(MMCR0_PMC1CE | MMCR0_PMCjCE)),
		       "i" (SPRN_MMCR0),
		       "i" (SPRN_PMC5), "i" (SPRN_PMC6));

	if (mmcr0 & MMCR0_FC)
		freeze_limited_counters(cpuhw, pmc5, pmc6);
	else
		thaw_limited_counters(cpuhw, pmc5, pmc6);

	/*
	 * Write the full MMCR0 including the event overflow interrupt
	 * enable bits, if necessary.
	 */
	if (mmcr0 & (MMCR0_PMC1CE | MMCR0_PMCjCE))
		mtspr(SPRN_MMCR0, mmcr0);
}

/*
 * Disable all events to prevent PMU interrupts and to allow
 * events to be added or removed.
 */
static void power_pmu_disable(struct pmu *pmu)
{
	struct cpu_hw_events *cpuhw;
	unsigned long flags, mmcr0, val;

	if (!ppmu)
		return;
	local_irq_save(flags);
	cpuhw = this_cpu_ptr(&cpu_hw_events);

	if (!cpuhw->disabled) {
		/*
		 * Check if we ever enabled the PMU on this cpu.
		 */
		if (!cpuhw->pmcs_enabled) {
			ppc_enable_pmcs();
			cpuhw->pmcs_enabled = 1;
		}

		/*
		 * Set the 'freeze counters' bit, clear EBE/BHRBA/PMCC/PMAO/FC56
		 */
		val  = mmcr0 = mfspr(SPRN_MMCR0);
		val |= MMCR0_FC;
		val &= ~(MMCR0_EBE | MMCR0_BHRBA | MMCR0_PMCC | MMCR0_PMAO |
			 MMCR0_FC56);

		/*
		 * The barrier is to make sure the mtspr has been
		 * executed and the PMU has frozen the events etc.
		 * before we return.
		 */
		write_mmcr0(cpuhw, val);
		mb();
		isync();

		/*
		 * Disable instruction sampling if it was enabled
		 */
		if (cpuhw->mmcr[2] & MMCRA_SAMPLE_ENABLE) {
			mtspr(SPRN_MMCRA,
			      cpuhw->mmcr[2] & ~MMCRA_SAMPLE_ENABLE);
			mb();
			isync();
		}

		cpuhw->disabled = 1;
		cpuhw->n_added = 0;

		ebb_switch_out(mmcr0);

#ifdef CONFIG_PPC64
		/*
		 * These are readable by userspace, may contain kernel
		 * addresses and are not switched by context switch, so clear
		 * them now to avoid leaking anything to userspace in general
		 * including to another process.
		 */
		if (ppmu->flags & PPMU_ARCH_207S) {
			mtspr(SPRN_SDAR, 0);
			mtspr(SPRN_SIAR, 0);
		}
#endif
	}

	local_irq_restore(flags);
}

/*
 * Re-enable all events if disable == 0.
 * If we were previously disabled and events were added, then
 * put the new config on the PMU.
 */
static void power_pmu_enable(struct pmu *pmu)
{
	struct perf_event *event;
	struct cpu_hw_events *cpuhw;
	unsigned long flags;
	long i;
	unsigned long val, mmcr0;
	s64 left;
	unsigned int hwc_index[MAX_HWEVENTS];
	int n_lim;
	int idx;
	bool ebb;

	if (!ppmu)
		return;
	local_irq_save(flags);

	cpuhw = this_cpu_ptr(&cpu_hw_events);
	if (!cpuhw->disabled)
		goto out;

	if (cpuhw->n_events == 0) {
		ppc_set_pmu_inuse(0);
		goto out;
	}

	cpuhw->disabled = 0;

	/*
	 * EBB requires an exclusive group and all events must have the EBB
	 * flag set, or not set, so we can just check a single event. Also we
	 * know we have at least one event.
	 */
	ebb = is_ebb_event(cpuhw->event[0]);

	/*
	 * If we didn't change anything, or only removed events,
	 * no need to recalculate MMCR* settings and reset the PMCs.
	 * Just reenable the PMU with the current MMCR* settings
	 * (possibly updated for removal of events).
	 */
	if (!cpuhw->n_added) {
		mtspr(SPRN_MMCRA, cpuhw->mmcr[2] & ~MMCRA_SAMPLE_ENABLE);
		mtspr(SPRN_MMCR1, cpuhw->mmcr[1]);
		goto out_enable;
	}

	/*
	 * Clear all MMCR settings and recompute them for the new set of events.
	 */
	memset(cpuhw->mmcr, 0, sizeof(cpuhw->mmcr));

	if (ppmu->compute_mmcr(cpuhw->events, cpuhw->n_events, hwc_index,
			       cpuhw->mmcr, cpuhw->event)) {
		/* shouldn't ever get here */
		printk(KERN_ERR "oops compute_mmcr failed\n");
		goto out;
	}

	if (!(ppmu->flags & PPMU_ARCH_207S)) {
		/*
		 * Add in MMCR0 freeze bits corresponding to the attr.exclude_*
		 * bits for the first event. We have already checked that all
		 * events have the same value for these bits as the first event.
		 */
		event = cpuhw->event[0];
		if (event->attr.exclude_user)
			cpuhw->mmcr[0] |= MMCR0_FCP;
		if (event->attr.exclude_kernel)
			cpuhw->mmcr[0] |= freeze_events_kernel;
		if (event->attr.exclude_hv)
			cpuhw->mmcr[0] |= MMCR0_FCHV;
	}

	/*
	 * Write the new configuration to MMCR* with the freeze
	 * bit set and set the hardware events to their initial values.
	 * Then unfreeze the events.
	 */
	ppc_set_pmu_inuse(1);
	mtspr(SPRN_MMCRA, cpuhw->mmcr[2] & ~MMCRA_SAMPLE_ENABLE);
	mtspr(SPRN_MMCR1, cpuhw->mmcr[1]);
	mtspr(SPRN_MMCR0, (cpuhw->mmcr[0] & ~(MMCR0_PMC1CE | MMCR0_PMCjCE))
				| MMCR0_FC);
	if (ppmu->flags & PPMU_ARCH_207S)
		mtspr(SPRN_MMCR2, cpuhw->mmcr[3]);

	/*
	 * Read off any pre-existing events that need to move
	 * to another PMC.
	 */
	for (i = 0; i < cpuhw->n_events; ++i) {
		event = cpuhw->event[i];
		if (event->hw.idx && event->hw.idx != hwc_index[i] + 1) {
			power_pmu_read(event);
			write_pmc(event->hw.idx, 0);
			event->hw.idx = 0;
		}
	}

	/*
	 * Initialize the PMCs for all the new and moved events.
	 */
	cpuhw->n_limited = n_lim = 0;
	for (i = 0; i < cpuhw->n_events; ++i) {
		event = cpuhw->event[i];
		if (event->hw.idx)
			continue;
		idx = hwc_index[i] + 1;
		if (is_limited_pmc(idx)) {
			cpuhw->limited_counter[n_lim] = event;
			cpuhw->limited_hwidx[n_lim] = idx;
			++n_lim;
			continue;
		}

		if (ebb)
			val = local64_read(&event->hw.prev_count);
		else {
			val = 0;
			if (event->hw.sample_period) {
				left = local64_read(&event->hw.period_left);
				if (left < 0x80000000L)
					val = 0x80000000L - left;
			}
			local64_set(&event->hw.prev_count, val);
		}

		event->hw.idx = idx;
		if (event->hw.state & PERF_HES_STOPPED)
			val = 0;
		write_pmc(idx, val);

		perf_event_update_userpage(event);
	}
	cpuhw->n_limited = n_lim;
	cpuhw->mmcr[0] |= MMCR0_PMXE | MMCR0_FCECE;

 out_enable:
	pmao_restore_workaround(ebb);

	mmcr0 = ebb_switch_in(ebb, cpuhw);

	mb();
	if (cpuhw->bhrb_users)
		ppmu->config_bhrb(cpuhw->bhrb_filter);

	write_mmcr0(cpuhw, mmcr0);

	/*
	 * Enable instruction sampling if necessary
	 */
	if (cpuhw->mmcr[2] & MMCRA_SAMPLE_ENABLE) {
		mb();
		mtspr(SPRN_MMCRA, cpuhw->mmcr[2]);
	}

 out:

	local_irq_restore(flags);
}

static int collect_events(struct perf_event *group, int max_count,
			  struct perf_event *ctrs[], u64 *events,
			  unsigned int *flags)
{
	int n = 0;
	struct perf_event *event;

	if (group->pmu->task_ctx_nr == perf_hw_context) {
		if (n >= max_count)
			return -1;
		ctrs[n] = group;
		flags[n] = group->hw.event_base;
		events[n++] = group->hw.config;
	}
	for_each_sibling_event(event, group) {
		if (event->pmu->task_ctx_nr == perf_hw_context &&
		    event->state != PERF_EVENT_STATE_OFF) {
			if (n >= max_count)
				return -1;
			ctrs[n] = event;
			flags[n] = event->hw.event_base;
			events[n++] = event->hw.config;
		}
	}
	return n;
}

/*
 * Add an event to the PMU.
 * If all events are not already frozen, then we disable and
 * re-enable the PMU in order to get hw_perf_enable to do the
 * actual work of reconfiguring the PMU.
 */
static int power_pmu_add(struct perf_event *event, int ef_flags)
{
	struct cpu_hw_events *cpuhw;
	unsigned long flags;
	int n0;
	int ret = -EAGAIN;

	local_irq_save(flags);
	perf_pmu_disable(event->pmu);

	/*
	 * Add the event to the list (if there is room)
	 * and check whether the total set is still feasible.
	 */
	cpuhw = this_cpu_ptr(&cpu_hw_events);
	n0 = cpuhw->n_events;
	if (n0 >= ppmu->n_counter)
		goto out;
	cpuhw->event[n0] = event;
	cpuhw->events[n0] = event->hw.config;
	cpuhw->flags[n0] = event->hw.event_base;

	/*
	 * This event may have been disabled/stopped in record_and_restart()
	 * because we exceeded the ->event_limit. If re-starting the event,
	 * clear the ->hw.state (STOPPED and UPTODATE flags), so the user
	 * notification is re-enabled.
	 */
	if (!(ef_flags & PERF_EF_START))
		event->hw.state = PERF_HES_STOPPED | PERF_HES_UPTODATE;
	else
		event->hw.state = 0;

	/*
	 * If group events scheduling transaction was started,
	 * skip the schedulability test here, it will be performed
	 * at commit time(->commit_txn) as a whole
	 */
	if (cpuhw->txn_flags & PERF_PMU_TXN_ADD)
		goto nocheck;

	if (check_excludes(cpuhw->event, cpuhw->flags, n0, 1))
		goto out;
	if (power_check_constraints(cpuhw, cpuhw->events, cpuhw->flags, n0 + 1))
		goto out;
	event->hw.config = cpuhw->events[n0];

nocheck:
	ebb_event_add(event);

	++cpuhw->n_events;
	++cpuhw->n_added;

	ret = 0;
 out:
	if (has_branch_stack(event)) {
		power_pmu_bhrb_enable(event);
		cpuhw->bhrb_filter = ppmu->bhrb_filter_map(
					event->attr.branch_sample_type);
	}

	perf_pmu_enable(event->pmu);
	local_irq_restore(flags);
	return ret;
}

/*
 * Remove an event from the PMU.
 */
static void power_pmu_del(struct perf_event *event, int ef_flags)
{
	struct cpu_hw_events *cpuhw;
	long i;
	unsigned long flags;

	local_irq_save(flags);
	perf_pmu_disable(event->pmu);

	power_pmu_read(event);

	cpuhw = this_cpu_ptr(&cpu_hw_events);
	for (i = 0; i < cpuhw->n_events; ++i) {
		if (event == cpuhw->event[i]) {
			while (++i < cpuhw->n_events) {
				cpuhw->event[i-1] = cpuhw->event[i];
				cpuhw->events[i-1] = cpuhw->events[i];
				cpuhw->flags[i-1] = cpuhw->flags[i];
			}
			--cpuhw->n_events;
			ppmu->disable_pmc(event->hw.idx - 1, cpuhw->mmcr);
			if (event->hw.idx) {
				write_pmc(event->hw.idx, 0);
				event->hw.idx = 0;
			}
			perf_event_update_userpage(event);
			break;
		}
	}
	for (i = 0; i < cpuhw->n_limited; ++i)
		if (event == cpuhw->limited_counter[i])
			break;
	if (i < cpuhw->n_limited) {
		while (++i < cpuhw->n_limited) {
			cpuhw->limited_counter[i-1] = cpuhw->limited_counter[i];
			cpuhw->limited_hwidx[i-1] = cpuhw->limited_hwidx[i];
		}
		--cpuhw->n_limited;
	}
	if (cpuhw->n_events == 0) {
		/* disable exceptions if no events are running */
		cpuhw->mmcr[0] &= ~(MMCR0_PMXE | MMCR0_FCECE);
	}

	if (has_branch_stack(event))
		power_pmu_bhrb_disable(event);

	perf_pmu_enable(event->pmu);
	local_irq_restore(flags);
}

/*
 * POWER-PMU does not support disabling individual counters, hence
 * program their cycle counter to their max value and ignore the interrupts.
 */

static void power_pmu_start(struct perf_event *event, int ef_flags)
{
	unsigned long flags;
	s64 left;
	unsigned long val;

	if (!event->hw.idx || !event->hw.sample_period)
		return;

	if (!(event->hw.state & PERF_HES_STOPPED))
		return;

	if (ef_flags & PERF_EF_RELOAD)
		WARN_ON_ONCE(!(event->hw.state & PERF_HES_UPTODATE));

	local_irq_save(flags);
	perf_pmu_disable(event->pmu);

	event->hw.state = 0;
	left = local64_read(&event->hw.period_left);

	val = 0;
	if (left < 0x80000000L)
		val = 0x80000000L - left;

	write_pmc(event->hw.idx, val);

	perf_event_update_userpage(event);
	perf_pmu_enable(event->pmu);
	local_irq_restore(flags);
}

static void power_pmu_stop(struct perf_event *event, int ef_flags)
{
	unsigned long flags;

	if (!event->hw.idx || !event->hw.sample_period)
		return;

	if (event->hw.state & PERF_HES_STOPPED)
		return;

	local_irq_save(flags);
	perf_pmu_disable(event->pmu);

	power_pmu_read(event);
	event->hw.state |= PERF_HES_STOPPED | PERF_HES_UPTODATE;
	write_pmc(event->hw.idx, 0);

	perf_event_update_userpage(event);
	perf_pmu_enable(event->pmu);
	local_irq_restore(flags);
}

/*
 * Start group events scheduling transaction
 * Set the flag to make pmu::enable() not perform the
 * schedulability test, it will be performed at commit time
 *
 * We only support PERF_PMU_TXN_ADD transactions. Save the
 * transaction flags but otherwise ignore non-PERF_PMU_TXN_ADD
 * transactions.
 */
static void power_pmu_start_txn(struct pmu *pmu, unsigned int txn_flags)
{
	struct cpu_hw_events *cpuhw = this_cpu_ptr(&cpu_hw_events);

	WARN_ON_ONCE(cpuhw->txn_flags);		/* txn already in flight */

	cpuhw->txn_flags = txn_flags;
	if (txn_flags & ~PERF_PMU_TXN_ADD)
		return;

	perf_pmu_disable(pmu);
	cpuhw->n_txn_start = cpuhw->n_events;
}

/*
 * Stop group events scheduling transaction
 * Clear the flag and pmu::enable() will perform the
 * schedulability test.
 */
static void power_pmu_cancel_txn(struct pmu *pmu)
{
	struct cpu_hw_events *cpuhw = this_cpu_ptr(&cpu_hw_events);
	unsigned int txn_flags;

	WARN_ON_ONCE(!cpuhw->txn_flags);	/* no txn in flight */

	txn_flags = cpuhw->txn_flags;
	cpuhw->txn_flags = 0;
	if (txn_flags & ~PERF_PMU_TXN_ADD)
		return;

	perf_pmu_enable(pmu);
}

/*
 * Commit group events scheduling transaction
 * Perform the group schedulability test as a whole
 * Return 0 if success
 */
static int power_pmu_commit_txn(struct pmu *pmu)
{
	struct cpu_hw_events *cpuhw;
	long i, n;

	if (!ppmu)
		return -EAGAIN;

	cpuhw = this_cpu_ptr(&cpu_hw_events);
	WARN_ON_ONCE(!cpuhw->txn_flags);	/* no txn in flight */

	if (cpuhw->txn_flags & ~PERF_PMU_TXN_ADD) {
		cpuhw->txn_flags = 0;
		return 0;
	}

	n = cpuhw->n_events;
	if (check_excludes(cpuhw->event, cpuhw->flags, 0, n))
		return -EAGAIN;
	i = power_check_constraints(cpuhw, cpuhw->events, cpuhw->flags, n);
	if (i < 0)
		return -EAGAIN;

	for (i = cpuhw->n_txn_start; i < n; ++i)
		cpuhw->event[i]->hw.config = cpuhw->events[i];

	cpuhw->txn_flags = 0;
	perf_pmu_enable(pmu);
	return 0;
}

/*
 * Return 1 if we might be able to put event on a limited PMC,
 * or 0 if not.
 * An event can only go on a limited PMC if it counts something
 * that a limited PMC can count, doesn't require interrupts, and
 * doesn't exclude any processor mode.
 */
static int can_go_on_limited_pmc(struct perf_event *event, u64 ev,
				 unsigned int flags)
{
	int n;
	u64 alt[MAX_EVENT_ALTERNATIVES];

	if (event->attr.exclude_user
	    || event->attr.exclude_kernel
	    || event->attr.exclude_hv
	    || event->attr.sample_period)
		return 0;

	if (ppmu->limited_pmc_event(ev))
		return 1;

	/*
	 * The requested event_id isn't on a limited PMC already;
	 * see if any alternative code goes on a limited PMC.
	 */
	if (!ppmu->get_alternatives)
		return 0;

	flags |= PPMU_LIMITED_PMC_OK | PPMU_LIMITED_PMC_REQD;
	n = ppmu->get_alternatives(ev, flags, alt);

	return n > 0;
}

/*
 * Find an alternative event_id that goes on a normal PMC, if possible,
 * and return the event_id code, or 0 if there is no such alternative.
 * (Note: event_id code 0 is "don't count" on all machines.)
 */
static u64 normal_pmc_alternative(u64 ev, unsigned long flags)
{
	u64 alt[MAX_EVENT_ALTERNATIVES];
	int n;

	flags &= ~(PPMU_LIMITED_PMC_OK | PPMU_LIMITED_PMC_REQD);
	n = ppmu->get_alternatives(ev, flags, alt);
	if (!n)
		return 0;
	return alt[0];
}

/* Number of perf_events counting hardware events */
static atomic_t num_events;
/* Used to avoid races in calling reserve/release_pmc_hardware */
static DEFINE_MUTEX(pmc_reserve_mutex);

/*
 * Release the PMU if this is the last perf_event.
 */
static void hw_perf_event_destroy(struct perf_event *event)
{
	if (!atomic_add_unless(&num_events, -1, 1)) {
		mutex_lock(&pmc_reserve_mutex);
		if (atomic_dec_return(&num_events) == 0)
			release_pmc_hardware();
		mutex_unlock(&pmc_reserve_mutex);
	}
}

/*
 * Translate a generic cache event_id config to a raw event_id code.
 */
static int hw_perf_cache_event(u64 config, u64 *eventp)
{
	unsigned long type, op, result;
	int ev;

	if (!ppmu->cache_events)
		return -EINVAL;

	/* unpack config */
	type = config & 0xff;
	op = (config >> 8) & 0xff;
	result = (config >> 16) & 0xff;

	if (type >= PERF_COUNT_HW_CACHE_MAX ||
	    op >= PERF_COUNT_HW_CACHE_OP_MAX ||
	    result >= PERF_COUNT_HW_CACHE_RESULT_MAX)
		return -EINVAL;

	ev = (*ppmu->cache_events)[type][op][result];
	if (ev == 0)
		return -EOPNOTSUPP;
	if (ev == -1)
		return -EINVAL;
	*eventp = ev;
	return 0;
}

static bool is_event_blacklisted(u64 ev)
{
	int i;

	for (i=0; i < ppmu->n_blacklist_ev; i++) {
		if (ppmu->blacklist_ev[i] == ev)
			return true;
	}

	return false;
}

static int power_pmu_event_init(struct perf_event *event)
{
	u64 ev;
	unsigned long flags;
	struct perf_event *ctrs[MAX_HWEVENTS];
	u64 events[MAX_HWEVENTS];
	unsigned int cflags[MAX_HWEVENTS];
	int n;
	int err;
	struct cpu_hw_events *cpuhw;
	u64 bhrb_filter;

	if (!ppmu)
		return -ENOENT;

	if (has_branch_stack(event)) {
	        /* PMU has BHRB enabled */
		if (!(ppmu->flags & PPMU_ARCH_207S))
			return -EOPNOTSUPP;
	}

	switch (event->attr.type) {
	case PERF_TYPE_HARDWARE:
		ev = event->attr.config;
		if (ev >= ppmu->n_generic || ppmu->generic_events[ev] == 0)
			return -EOPNOTSUPP;

		if (ppmu->blacklist_ev && is_event_blacklisted(ev))
			return -EINVAL;
		ev = ppmu->generic_events[ev];
		break;
	case PERF_TYPE_HW_CACHE:
		err = hw_perf_cache_event(event->attr.config, &ev);
		if (err)
			return err;

		if (ppmu->blacklist_ev && is_event_blacklisted(ev))
			return -EINVAL;
		break;
	case PERF_TYPE_RAW:
		ev = event->attr.config;

		if (ppmu->blacklist_ev && is_event_blacklisted(ev))
			return -EINVAL;
		break;
	default:
		return -ENOENT;
	}

	event->hw.config_base = ev;
	event->hw.idx = 0;

	/*
	 * If we are not running on a hypervisor, force the
	 * exclude_hv bit to 0 so that we don't care what
	 * the user set it to.
	 */
	if (!firmware_has_feature(FW_FEATURE_LPAR))
		event->attr.exclude_hv = 0;

	/*
	 * If this is a per-task event, then we can use
	 * PM_RUN_* events interchangeably with their non RUN_*
	 * equivalents, e.g. PM_RUN_CYC instead of PM_CYC.
	 * XXX we should check if the task is an idle task.
	 */
	flags = 0;
	if (event->attach_state & PERF_ATTACH_TASK)
		flags |= PPMU_ONLY_COUNT_RUN;

	/*
	 * If this machine has limited events, check whether this
	 * event_id could go on a limited event.
	 */
	if (ppmu->flags & PPMU_LIMITED_PMC5_6) {
		if (can_go_on_limited_pmc(event, ev, flags)) {
			flags |= PPMU_LIMITED_PMC_OK;
		} else if (ppmu->limited_pmc_event(ev)) {
			/*
			 * The requested event_id is on a limited PMC,
			 * but we can't use a limited PMC; see if any
			 * alternative goes on a normal PMC.
			 */
			ev = normal_pmc_alternative(ev, flags);
			if (!ev)
				return -EINVAL;
		}
	}

	/* Extra checks for EBB */
	err = ebb_event_check(event);
	if (err)
		return err;

	/*
	 * If this is in a group, check if it can go on with all the
	 * other hardware events in the group.  We assume the event
	 * hasn't been linked into its leader's sibling list at this point.
	 */
	n = 0;
	if (event->group_leader != event) {
		n = collect_events(event->group_leader, ppmu->n_counter - 1,
				   ctrs, events, cflags);
		if (n < 0)
			return -EINVAL;
	}
	events[n] = ev;
	ctrs[n] = event;
	cflags[n] = flags;
	if (check_excludes(ctrs, cflags, n, 1))
		return -EINVAL;

	cpuhw = &get_cpu_var(cpu_hw_events);
	err = power_check_constraints(cpuhw, events, cflags, n + 1);

	if (has_branch_stack(event)) {
		bhrb_filter = ppmu->bhrb_filter_map(
					event->attr.branch_sample_type);

		if (bhrb_filter == -1) {
			put_cpu_var(cpu_hw_events);
			return -EOPNOTSUPP;
		}
		cpuhw->bhrb_filter = bhrb_filter;
	}

	put_cpu_var(cpu_hw_events);
	if (err)
		return -EINVAL;

	event->hw.config = events[n];
	event->hw.event_base = cflags[n];
	event->hw.last_period = event->hw.sample_period;
	local64_set(&event->hw.period_left, event->hw.last_period);

	/*
	 * For EBB events we just context switch the PMC value, we don't do any
	 * of the sample_period logic. We use hw.prev_count for this.
	 */
	if (is_ebb_event(event))
		local64_set(&event->hw.prev_count, 0);

	/*
	 * See if we need to reserve the PMU.
	 * If no events are currently in use, then we have to take a
	 * mutex to ensure that we don't race with another task doing
	 * reserve_pmc_hardware or release_pmc_hardware.
	 */
	err = 0;
	if (!atomic_inc_not_zero(&num_events)) {
		mutex_lock(&pmc_reserve_mutex);
		if (atomic_read(&num_events) == 0 &&
		    reserve_pmc_hardware(perf_event_interrupt))
			err = -EBUSY;
		else
			atomic_inc(&num_events);
		mutex_unlock(&pmc_reserve_mutex);
	}
	event->destroy = hw_perf_event_destroy;

	return err;
}

static int power_pmu_event_idx(struct perf_event *event)
{
	return event->hw.idx;
}

ssize_t power_events_sysfs_show(struct device *dev,
				struct device_attribute *attr, char *page)
{
	struct perf_pmu_events_attr *pmu_attr;

	pmu_attr = container_of(attr, struct perf_pmu_events_attr, attr);

	return sprintf(page, "event=0x%02llx\n", pmu_attr->id);
}

static struct pmu power_pmu = {
	.pmu_enable	= power_pmu_enable,
	.pmu_disable	= power_pmu_disable,
	.event_init	= power_pmu_event_init,
	.add		= power_pmu_add,
	.del		= power_pmu_del,
	.start		= power_pmu_start,
	.stop		= power_pmu_stop,
	.read		= power_pmu_read,
	.start_txn	= power_pmu_start_txn,
	.cancel_txn	= power_pmu_cancel_txn,
	.commit_txn	= power_pmu_commit_txn,
	.event_idx	= power_pmu_event_idx,
	.sched_task	= power_pmu_sched_task,
};

/*
 * A counter has overflowed; update its count and record
 * things if requested.  Note that interrupts are hard-disabled
 * here so there is no possibility of being interrupted.
 */
static void record_and_restart(struct perf_event *event, unsigned long val,
			       struct pt_regs *regs)
{
	u64 period = event->hw.sample_period;
	s64 prev, delta, left;
	int record = 0;

	if (event->hw.state & PERF_HES_STOPPED) {
		write_pmc(event->hw.idx, 0);
		return;
	}

	/* we don't have to worry about interrupts here */
	prev = local64_read(&event->hw.prev_count);
	delta = check_and_compute_delta(prev, val);
	local64_add(delta, &event->count);

	/*
	 * See if the total period for this event has expired,
	 * and update for the next period.
	 */
	val = 0;
	left = local64_read(&event->hw.period_left) - delta;
	if (delta == 0)
		left++;
	if (period) {
		if (left <= 0) {
			left += period;
			if (left <= 0)
				left = period;
			record = siar_valid(regs);
			event->hw.last_period = event->hw.sample_period;
		}
		if (left < 0x80000000LL)
			val = 0x80000000LL - left;
	}

	write_pmc(event->hw.idx, val);
	local64_set(&event->hw.prev_count, val);
	local64_set(&event->hw.period_left, left);
	perf_event_update_userpage(event);

	/*
	 * Finally record data if requested.
	 */
	if (record) {
		struct perf_sample_data data;

		perf_sample_data_init(&data, ~0ULL, event->hw.last_period);

		if (event->attr.sample_type &
		    (PERF_SAMPLE_ADDR | PERF_SAMPLE_PHYS_ADDR))
			perf_get_data_addr(regs, &data.addr);

		if (event->attr.sample_type & PERF_SAMPLE_BRANCH_STACK) {
			struct cpu_hw_events *cpuhw;
			cpuhw = this_cpu_ptr(&cpu_hw_events);
			power_pmu_bhrb_read(cpuhw);
			data.br_stack = &cpuhw->bhrb_stack;
		}

		if (event->attr.sample_type & PERF_SAMPLE_DATA_SRC &&
						ppmu->get_mem_data_src)
			ppmu->get_mem_data_src(&data.data_src, ppmu->flags, regs);

		if (event->attr.sample_type & PERF_SAMPLE_WEIGHT &&
						ppmu->get_mem_weight)
			ppmu->get_mem_weight(&data.weight);

		if (perf_event_overflow(event, &data, regs))
			power_pmu_stop(event, 0);
	}
}

/*
 * Called from generic code to get the misc flags (i.e. processor mode)
 * for an event_id.
 */
unsigned long perf_misc_flags(struct pt_regs *regs)
{
	u32 flags = perf_get_misc_flags(regs);

	if (flags)
		return flags;
	return user_mode(regs) ? PERF_RECORD_MISC_USER :
		PERF_RECORD_MISC_KERNEL;
}

/*
 * Called from generic code to get the instruction pointer
 * for an event_id.
 */
unsigned long perf_instruction_pointer(struct pt_regs *regs)
{
	bool use_siar = regs_use_siar(regs);

	if (use_siar && siar_valid(regs))
		return mfspr(SPRN_SIAR) + perf_ip_adjust(regs);
	else if (use_siar)
		return 0;		// no valid instruction pointer
	else
		return regs->nip;
}

static bool pmc_overflow_power7(unsigned long val)
{
	/*
	 * Events on POWER7 can roll back if a speculative event doesn't
	 * eventually complete. Unfortunately in some rare cases they will
	 * raise a performance monitor exception. We need to catch this to
	 * ensure we reset the PMC. In all cases the PMC will be 256 or less
	 * cycles from overflow.
	 *
	 * We only do this if the first pass fails to find any overflowing
	 * PMCs because a user might set a period of less than 256 and we
	 * don't want to mistakenly reset them.
	 */
	if ((0x80000000 - val) <= 256)
		return true;

	return false;
}

static bool pmc_overflow(unsigned long val)
{
	if ((int)val < 0)
		return true;

	return false;
}

/*
 * Performance monitor interrupt stuff
 */
static void __perf_event_interrupt(struct pt_regs *regs)
{
	int i, j;
	struct cpu_hw_events *cpuhw = this_cpu_ptr(&cpu_hw_events);
	struct perf_event *event;
	unsigned long val[8];
	int found, active;
	int nmi;

	if (cpuhw->n_limited)
		freeze_limited_counters(cpuhw, mfspr(SPRN_PMC5),
					mfspr(SPRN_PMC6));

	perf_read_regs(regs);

	nmi = perf_intr_is_nmi(regs);
	if (nmi)
		nmi_enter();
	else
		irq_enter();

	/* Read all the PMCs since we'll need them a bunch of times */
	for (i = 0; i < ppmu->n_counter; ++i)
		val[i] = read_pmc(i + 1);

	/* Try to find what caused the IRQ */
	found = 0;
	for (i = 0; i < ppmu->n_counter; ++i) {
		if (!pmc_overflow(val[i]))
			continue;
		if (is_limited_pmc(i + 1))
			continue; /* these won't generate IRQs */
		/*
		 * We've found one that's overflowed.  For active
		 * counters we need to log this.  For inactive
		 * counters, we need to reset it anyway
		 */
		found = 1;
		active = 0;
		for (j = 0; j < cpuhw->n_events; ++j) {
			event = cpuhw->event[j];
			if (event->hw.idx == (i + 1)) {
				active = 1;
				record_and_restart(event, val[i], regs);
				break;
			}
		}
		if (!active)
			/* reset non active counters that have overflowed */
			write_pmc(i + 1, 0);
	}
	if (!found && pvr_version_is(PVR_POWER7)) {
		/* check active counters for special buggy p7 overflow */
		for (i = 0; i < cpuhw->n_events; ++i) {
			event = cpuhw->event[i];
			if (!event->hw.idx || is_limited_pmc(event->hw.idx))
				continue;
			if (pmc_overflow_power7(val[event->hw.idx - 1])) {
				/* event has overflowed in a buggy way*/
				found = 1;
				record_and_restart(event,
						   val[event->hw.idx - 1],
						   regs);
			}
		}
	}
	if (!found && !nmi && printk_ratelimit())
		printk(KERN_WARNING "Can't find PMC that caused IRQ\n");

	/*
	 * Reset MMCR0 to its normal value.  This will set PMXE and
	 * clear FC (freeze counters) and PMAO (perf mon alert occurred)
	 * and thus allow interrupts to occur again.
	 * XXX might want to use MSR.PM to keep the events frozen until
	 * we get back out of this interrupt.
	 */
	write_mmcr0(cpuhw, cpuhw->mmcr[0]);

	if (nmi)
		nmi_exit();
	else
		irq_exit();
}

static void perf_event_interrupt(struct pt_regs *regs)
{
	u64 start_clock = sched_clock();

	__perf_event_interrupt(regs);
	perf_sample_event_took(sched_clock() - start_clock);
}

static int power_pmu_prepare_cpu(unsigned int cpu)
{
	struct cpu_hw_events *cpuhw = &per_cpu(cpu_hw_events, cpu);

	if (ppmu) {
		memset(cpuhw, 0, sizeof(*cpuhw));
		cpuhw->mmcr[0] = MMCR0_FC;
	}
	return 0;
}

int register_power_pmu(struct power_pmu *pmu)
{
	if (ppmu)
		return -EBUSY;		/* something's already registered */

	ppmu = pmu;
	pr_info("%s performance monitor hardware support registered\n",
		pmu->name);

	power_pmu.attr_groups = ppmu->attr_groups;

#ifdef MSR_HV
	/*
	 * Use FCHV to ignore kernel events if MSR.HV is set.
	 */
	if (mfmsr() & MSR_HV)
		freeze_events_kernel = MMCR0_FCHV;
#endif /* CONFIG_PPC64 */

	perf_pmu_register(&power_pmu, "cpu", PERF_TYPE_RAW);
	cpuhp_setup_state(CPUHP_PERF_POWER, "perf/powerpc:prepare",
			  power_pmu_prepare_cpu, NULL);
	return 0;
}

#ifdef CONFIG_PPC64
static int __init init_ppc64_pmu(void)
{
	/* run through all the pmu drivers one at a time */
	if (!init_power5_pmu())
		return 0;
	else if (!init_power5p_pmu())
		return 0;
	else if (!init_power6_pmu())
		return 0;
	else if (!init_power7_pmu())
		return 0;
	else if (!init_power8_pmu())
		return 0;
	else if (!init_power9_pmu())
		return 0;
	else if (!init_ppc970_pmu())
		return 0;
	else
		return init_generic_compat_pmu();
}
early_initcall(init_ppc64_pmu);
#endif<|MERGE_RESOLUTION|>--- conflicted
+++ resolved
@@ -897,21 +897,12 @@
 			(value & cpuhw->avalues[i][0] & addf);
 
 		if (((((nv + tadd) ^ value) & mask) & (~grp_mask)) != 0)
-<<<<<<< HEAD
 			break;
 
 		if (((((nv + tadd) ^ cpuhw->avalues[i][0]) & cpuhw->amasks[i][0])
 			& (~grp_mask)) != 0)
 			break;
 
-=======
-			break;
-
-		if (((((nv + tadd) ^ cpuhw->avalues[i][0]) & cpuhw->amasks[i][0])
-			& (~grp_mask)) != 0)
-			break;
-
->>>>>>> 0ecfebd2
 		value = nv;
 		mask |= cpuhw->amasks[i][0];
 	}
