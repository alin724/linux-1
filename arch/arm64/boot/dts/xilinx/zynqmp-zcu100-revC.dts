// SPDX-License-Identifier: GPL-2.0+
/*
 * dts file for Xilinx ZynqMP ZCU100 revC
 *
 * (C) Copyright 2016 - 2020, Xilinx, Inc.
 *
 * Michal Simek <michal.simek@xilinx.com>
 * Nathalie Chan King Choy
 */

/dts-v1/;

#include "zynqmp.dtsi"
#include "zynqmp-clk-ccf.dtsi"
#include <dt-bindings/input/input.h>
#include <dt-bindings/interrupt-controller/irq.h>
#include <dt-bindings/gpio/gpio.h>
#include <dt-bindings/pinctrl/pinctrl-zynqmp.h>
#include <dt-bindings/phy/phy.h>

/ {
	model = "ZynqMP ZCU100 RevC";
	compatible = "xlnx,zynqmp-zcu100-revC", "xlnx,zynqmp-zcu100", "xlnx,zynqmp";

	aliases {
		gpio0 = &gpio;
		i2c0 = &i2c1;
		rtc0 = &rtc;
		serial0 = &uart1;
		serial1 = &uart0;
		serial2 = &dcc;
		spi0 = &spi0;
		spi1 = &spi1;
		usb0 = &usb0;
		usb1 = &usb1;
		mmc0 = &sdhci0;
		mmc1 = &sdhci1;
	};

	chosen {
		bootargs = "earlycon";
		stdout-path = "serial0:115200n8";
	};

	memory@0 {
		device_type = "memory";
		reg = <0x0 0x0 0x0 0x80000000>;
	};

	gpio-keys {
		compatible = "gpio-keys";
		autorepeat;
		sw4 {
			label = "sw4";
			gpios = <&gpio 23 GPIO_ACTIVE_LOW>;
			linux,code = <KEY_POWER>;
			wakeup-source;
			autorepeat;
		};
	};

	iio-hwmon {
		compatible = "iio-hwmon";
		io-channels = <&xilinx_ams 0>, <&xilinx_ams 1>, <&xilinx_ams 2>,
			      <&xilinx_ams 3>, <&xilinx_ams 4>, <&xilinx_ams 5>,
			      <&xilinx_ams 6>, <&xilinx_ams 7>, <&xilinx_ams 8>,
			      <&xilinx_ams 9>, <&xilinx_ams 10>,
			      <&xilinx_ams 11>, <&xilinx_ams 12>;
	};

	leds {
		compatible = "gpio-leds";
		led-ds2 {
			label = "ds2";
			gpios = <&gpio 20 GPIO_ACTIVE_HIGH>;
			linux,default-trigger = "heartbeat";
		};

		led-ds3 {
			label = "ds3";
			gpios = <&gpio 19 GPIO_ACTIVE_HIGH>;
			linux,default-trigger = "phy0tx"; /* WLAN tx */
			default-state = "off";
		};

		led-ds4 {
			label = "ds4";
			gpios = <&gpio 18 GPIO_ACTIVE_HIGH>;
			linux,default-trigger = "phy0rx"; /* WLAN rx */
			default-state = "off";
		};

		led-ds5 {
			label = "ds5";
			gpios = <&gpio 17 GPIO_ACTIVE_HIGH>;
			linux,default-trigger = "bluetooth-power";
		};

		vbus-det { /* U5 USB5744 VBUS detection via MIO25 */
			label = "vbus_det";
			gpios = <&gpio 25 GPIO_ACTIVE_HIGH>;
			default-state = "on";
		};
	};

	ltc2954: ltc2954 { /* U7 */
		compatible = "lltc,ltc2954", "lltc,ltc2952";
		status = "disabled";
		trigger-gpios = <&gpio 26 GPIO_ACTIVE_LOW>; /* INT line - input */
		/* If there is HW watchdog on mezzanine this signal should be connected there */
		watchdog-gpios = <&gpio 35 GPIO_ACTIVE_HIGH>; /* MIO on PAD */
		kill-gpios = <&gpio 34 GPIO_ACTIVE_LOW>; /* KILL signal - output */
	};

	wmmcsdio_fixed: fixedregulator-mmcsdio {
		compatible = "regulator-fixed";
		regulator-name = "wmmcsdio_fixed";
		regulator-min-microvolt = <3300000>;
		regulator-max-microvolt = <3300000>;
		regulator-always-on;
		regulator-boot-on;
	};

	sdio_pwrseq: sdio-pwrseq {
		compatible = "mmc-pwrseq-simple";
		reset-gpios = <&gpio 7 GPIO_ACTIVE_LOW>; /* WIFI_EN */
		post-power-on-delay-ms = <10>;
	};

	ina226 {
		compatible = "iio-hwmon";
		io-channels = <&u35 0>, <&u35 1>, <&u35 2>, <&u35 3>;
	};
<<<<<<< HEAD
=======

	si5335_0: si5335_0 { /* clk0_usb - u23 */
		compatible = "fixed-clock";
		#clock-cells = <0>;
		clock-frequency = <26000000>;
	};

	si5335_1: si5335_1 { /* clk1_dp - u23 */
		compatible = "fixed-clock";
		#clock-cells = <0>;
		clock-frequency = <27000000>;
	};
>>>>>>> a4adc2c2
};

&dcc {
	status = "okay";
};

&gpio {
	status = "okay";
	gpio-line-names = "UART1_TX", "UART1_RX", "UART0_RX", "UART0_TX", "I2C1_SCL",
			  "I2C1_SDA", "SPI1_SCLK", "WLAN_EN", "BT_EN", "SPI1_CS",
			  "SPI1_MISO", "SPI1_MOSI", "I2C_MUX_RESET", "SD0_DAT0", "SD0_DAT1",
			  "SD0_DAT2", "SD0_DAT3", "PS_LED3", "PS_LED2", "PS_LED1",
			  "PS_LED0", "SD0_CMD", "SD0_CLK", "GPIO_PB", "SD0_DETECT",
			  "VBUS_DET", "POWER_INT", "DP_AUX", "DP_HPD", "DP_OE",
			  "DP_AUX_IN", "INA226_ALERT", "PS_FP_PWR_EN", "PL_PWR_EN", "POWER_KILL",
			  "", "GPIO-A", "GPIO-B", "SPI0_SCLK", "GPIO-C",
			  "GPIO-D", "SPI0_CS", "SPI0_MISO", "SPI_MOSI", "GPIO-E",
			  "GPIO-F", "SD1_D0", "SD1_D1", "SD1_D2", "SD1_D3",
			  "SD1_CMD", "SD1_CLK", "USB0_CLK", "USB0_DIR", "USB0_DATA2",
			  "USB0_NXT", "USB0_DATA0", "USB0_DATA1", "USB0_STP", "USB0_DATA3",
			  "USB0_DATA4", "USB0_DATA5", "USB0_DATA6", "USB0_DATA7", "USB1_CLK",
			  "USB1_DIR", "USB1_DATA2", "USB1_NXT", "USB1_DATA0", "USB1_DATA1",
			  "USB1_STP", "USB1_DATA3", "USB1_DATA4", "USB1_DATA5", "USB1_DATA6",
			  "USB_DATA7", "WLAN_IRQ", "PMIC_IRQ", /* MIO end and EMIO start */
			  "", "",
			  "", "", "", "", "", "", "", "", "", "",
			  "", "", "", "", "", "", "", "", "", "",
			  "", "", "", "", "", "", "", "", "", "",
			  "", "", "", "", "", "", "", "", "", "",
			  "", "", "", "", "", "", "", "", "", "",
			  "", "", "", "", "", "", "", "", "", "",
			  "", "", "", "", "", "", "", "", "", "",
			  "", "", "", "", "", "", "", "", "", "",
			  "", "", "", "", "", "", "", "", "", "",
			  "", "", "", "";
};

&gpu {
	status = "okay";
};

&i2c1 {
	status = "okay";
	pinctrl-names = "default", "gpio";
	pinctrl-0 = <&pinctrl_i2c1_default>;
	pinctrl-1 = <&pinctrl_i2c1_gpio>;
	scl-gpios = <&gpio 4 GPIO_ACTIVE_HIGH>;
	sda-gpios = <&gpio 5 GPIO_ACTIVE_HIGH>;
	clock-frequency = <100000>;
	i2c-mux@75 { /* u11 */
		compatible = "nxp,pca9548";
		#address-cells = <1>;
		#size-cells = <0>;
		reg = <0x75>;
		i2csw_0: i2c@0 {
			#address-cells = <1>;
			#size-cells = <0>;
			reg = <0>;
			label = "LS-I2C0";
		};
		i2csw_1: i2c@1 {
			#address-cells = <1>;
			#size-cells = <0>;
			reg = <1>;
			label = "LS-I2C1";
		};
		i2csw_2: i2c@2 {
			#address-cells = <1>;
			#size-cells = <0>;
			reg = <2>;
			label = "HS-I2C2";
		};
		i2csw_3: i2c@3 {
			#address-cells = <1>;
			#size-cells = <0>;
			reg = <3>;
			label = "HS-I2C3";
		};
		i2csw_4: i2c@4 {
			#address-cells = <1>;
			#size-cells = <0>;
			reg = <0x4>;

			pmic: pmic@5e { /* Custom TI PMIC u33 */
				compatible = "ti,tps65086";
				reg = <0x5e>;
				interrupt-parent = <&gpio>;
				interrupts = <77 IRQ_TYPE_LEVEL_LOW>;
				#gpio-cells = <2>;
				gpio-controller;
			};
		};
		i2csw_5: i2c@5 {
			#address-cells = <1>;
			#size-cells = <0>;
			reg = <5>;
			/* PS_PMBUS */
			u35: ina226@40 { /* u35 */
				compatible = "ti,ina226";
				#io-channel-cells = <1>;
				reg = <0x40>;
				shunt-resistor = <10000>;
				/* MIO31 is alert which should be routed to PMUFW */
			};
		};
		i2csw_6: i2c@6 {
			#address-cells = <1>;
			#size-cells = <0>;
			reg = <6>;
			/*
			 * Not Connected
			 */
		};
		i2csw_7: i2c@7 {
			#address-cells = <1>;
			#size-cells = <0>;
			reg = <7>;
			/*
			 * usb5744 (DNP) - U5
			 * 100kHz - this is default freq for us
			 */
		};
	};
};

&pinctrl0 {
	status = "okay";
	pinctrl_i2c1_default: i2c1-default {
		mux {
			groups = "i2c1_1_grp";
			function = "i2c1";
		};

		conf {
			groups = "i2c1_1_grp";
			bias-pull-up;
			slew-rate = <SLEW_RATE_SLOW>;
			io-standard = <IO_STANDARD_LVCMOS18>;
		};
	};

	pinctrl_i2c1_gpio: i2c1-gpio {
		mux {
			groups = "gpio0_4_grp", "gpio0_5_grp";
			function = "gpio0";
		};

		conf {
			groups = "gpio0_4_grp", "gpio0_5_grp";
			slew-rate = <SLEW_RATE_SLOW>;
			io-standard = <IO_STANDARD_LVCMOS18>;
		};
	};

	pinctrl_sdhci0_default: sdhci0-default {
		mux {
			groups = "sdio0_3_grp";
			function = "sdio0";
		};

		conf {
			groups = "sdio0_3_grp";
			slew-rate = <SLEW_RATE_SLOW>;
			io-standard = <IO_STANDARD_LVCMOS18>;
			bias-disable;
		};

		mux-cd {
			groups = "sdio0_cd_0_grp";
			function = "sdio0_cd";
		};

		conf-cd {
			groups = "sdio0_cd_0_grp";
			bias-high-impedance;
			bias-pull-up;
			slew-rate = <SLEW_RATE_SLOW>;
			io-standard = <IO_STANDARD_LVCMOS18>;
		};
	};

	pinctrl_sdhci1_default: sdhci1-default {
		mux {
			groups = "sdio1_2_grp";
			function = "sdio1";
		};

		conf {
			groups = "sdio1_2_grp";
			slew-rate = <SLEW_RATE_SLOW>;
			io-standard = <IO_STANDARD_LVCMOS18>;
			bias-disable;
		};
	};

	pinctrl_spi0_default: spi0-default {
		mux {
			groups = "spi0_3_grp";
			function = "spi0";
		};

		conf {
			groups = "spi0_3_grp";
			bias-disable;
			slew-rate = <SLEW_RATE_SLOW>;
			io-standard = <IO_STANDARD_LVCMOS18>;
		};

		mux-cs {
			groups = "spi0_ss_9_grp";
			function = "spi0_ss";
		};

		conf-cs {
			groups = "spi0_ss_9_grp";
			bias-disable;
		};

	};

	pinctrl_spi1_default: spi1-default {
		mux {
			groups = "spi1_0_grp";
			function = "spi1";
		};

		conf {
			groups = "spi1_0_grp";
			bias-disable;
			slew-rate = <SLEW_RATE_SLOW>;
			io-standard = <IO_STANDARD_LVCMOS18>;
		};

		mux-cs {
			groups = "spi1_ss_0_grp";
			function = "spi1_ss";
		};

		conf-cs {
			groups = "spi1_ss_0_grp";
			bias-disable;
		};

	};

	pinctrl_uart0_default: uart0-default {
		mux {
			groups = "uart0_0_grp";
			function = "uart0";
		};

		conf {
			groups = "uart0_0_grp";
			slew-rate = <SLEW_RATE_SLOW>;
			io-standard = <IO_STANDARD_LVCMOS18>;
		};

		conf-rx {
			pins = "MIO3";
			bias-high-impedance;
		};

		conf-tx {
			pins = "MIO2";
			bias-disable;
		};
	};

	pinctrl_uart1_default: uart1-default {
		mux {
			groups = "uart1_0_grp";
			function = "uart1";
		};

		conf {
			groups = "uart1_0_grp";
			slew-rate = <SLEW_RATE_SLOW>;
			io-standard = <IO_STANDARD_LVCMOS18>;
		};

		conf-rx {
			pins = "MIO1";
			bias-high-impedance;
		};

		conf-tx {
			pins = "MIO0";
			bias-disable;
		};
	};

	pinctrl_usb0_default: usb0-default {
		mux {
			groups = "usb0_0_grp";
			function = "usb0";
		};

		conf {
			groups = "usb0_0_grp";
			slew-rate = <SLEW_RATE_SLOW>;
			io-standard = <IO_STANDARD_LVCMOS18>;
		};

		conf-rx {
			pins = "MIO52", "MIO53", "MIO55";
			bias-high-impedance;
		};

		conf-tx {
			pins = "MIO54", "MIO56", "MIO57", "MIO58", "MIO59",
			       "MIO60", "MIO61", "MIO62", "MIO63";
			bias-disable;
		};
	};

	pinctrl_usb1_default: usb1-default {
		mux {
			groups = "usb1_0_grp";
			function = "usb1";
		};

		conf {
			groups = "usb1_0_grp";
			slew-rate = <SLEW_RATE_SLOW>;
			io-standard = <IO_STANDARD_LVCMOS18>;
		};

		conf-rx {
			pins = "MIO64", "MIO65", "MIO67";
			bias-high-impedance;
		};

		conf-tx {
			pins = "MIO66", "MIO68", "MIO69", "MIO70", "MIO71",
			       "MIO72", "MIO73", "MIO74", "MIO75";
			bias-disable;
		};
	};
};

&rtc {
	status = "okay";
};

/* SD0 only supports 3.3V, no level shifter */
&sdhci0 {
	status = "okay";
	no-1-8-v;
	disable-wp;
	pinctrl-names = "default";
	pinctrl-0 = <&pinctrl_sdhci0_default>;
	xlnx,mio-bank = <0>;
};

&sdhci1 {
	status = "okay";
	bus-width = <0x4>;
	pinctrl-names = "default";
	pinctrl-0 = <&pinctrl_sdhci1_default>;
	xlnx,mio-bank = <0>;
	non-removable;
	disable-wp;
	cap-power-off-card;
	mmc-pwrseq = <&sdio_pwrseq>;
	vqmmc-supply = <&wmmcsdio_fixed>;
	#address-cells = <1>;
	#size-cells = <0>;
	wlcore: wifi@2 {
		compatible = "ti,wl1831";
		reg = <2>;
		interrupt-parent = <&gpio>;
		interrupts = <76 IRQ_TYPE_EDGE_RISING>; /* MIO76 WLAN_IRQ 1V8 */
	};
};

<<<<<<< HEAD
&serdes {
	status = "okay";
=======
&psgtr {
	status = "okay";
	/* usb3, dp */
	clocks = <&si5335_0>, <&si5335_1>;
	clock-names = "ref0", "ref1";
>>>>>>> a4adc2c2
};

&spi0 { /* Low Speed connector */
	status = "okay";
	label = "LS-SPI0";
	num-cs = <1>;
	pinctrl-names = "default";
	pinctrl-0 = <&pinctrl_spi0_default>;
};

&spi1 { /* High Speed connector */
	status = "okay";
	label = "HS-SPI1";
	num-cs = <1>;
	pinctrl-names = "default";
	pinctrl-0 = <&pinctrl_spi1_default>;
};

&uart0 {
	status = "okay";
	pinctrl-names = "default";
	pinctrl-0 = <&pinctrl_uart0_default>;
	bluetooth {
		compatible = "ti,wl1831-st";
		enable-gpios = <&gpio 8 GPIO_ACTIVE_HIGH>;
	};
};

&uart1 {
	status = "okay";
	pinctrl-names = "default";
	pinctrl-0 = <&pinctrl_uart1_default>;

};

/* ULPI SMSC USB3320 */
&usb0 {
	status = "okay";
	pinctrl-names = "default";
	pinctrl-0 = <&pinctrl_usb0_default>;
};

&dwc3_0 {
	status = "okay";
	dr_mode = "peripheral";
	phy-names = "usb3-phy";
<<<<<<< HEAD
	phys = <&lane2 PHY_TYPE_USB3 0 0 26000000>;
=======
	phys = <&psgtr 2 PHY_TYPE_USB3 0 0>;
>>>>>>> a4adc2c2
	maximum-speed = "super-speed";
};

/* ULPI SMSC USB3320 */
&usb1 {
	status = "okay";
	pinctrl-names = "default";
	pinctrl-0 = <&pinctrl_usb1_default>;
};

&dwc3_1 {
	status = "okay";
	dr_mode = "host";
	phy-names = "usb3-phy";
<<<<<<< HEAD
	phys = <&lane3 PHY_TYPE_USB3 1 0 26000000>;
=======
	phys = <&psgtr 3 PHY_TYPE_USB3 1 0>;
>>>>>>> a4adc2c2
	maximum-speed = "super-speed";
};

&watchdog0 {
	status = "okay";
};

&zynqmp_dpsub {
	status = "okay";
	phy-names = "dp-phy0", "dp-phy1";
<<<<<<< HEAD
	phys = <&lane1 PHY_TYPE_DP 0 1 27000000>,
	       <&lane0 PHY_TYPE_DP 1 1 27000000>;
=======
	phys = <&psgtr 1 PHY_TYPE_DP 0 1>,
	       <&psgtr 0 PHY_TYPE_DP 1 1>;
>>>>>>> a4adc2c2
};

&zynqmp_dp_snd_pcm0 {
	status = "okay";
};

&zynqmp_dp_snd_pcm1 {
	status = "okay";
};

&zynqmp_dp_snd_card0 {
	status = "okay";
};

&zynqmp_dp_snd_codec0 {
	status = "okay";
};

<<<<<<< HEAD
&xlnx_dpdma {
=======
&zynqmp_dpdma {
>>>>>>> a4adc2c2
	status = "okay";
};

&xilinx_ams {
	status = "okay";
};

&ams_ps {
	status = "okay";
};<|MERGE_RESOLUTION|>--- conflicted
+++ resolved
@@ -131,8 +131,6 @@
 		compatible = "iio-hwmon";
 		io-channels = <&u35 0>, <&u35 1>, <&u35 2>, <&u35 3>;
 	};
-<<<<<<< HEAD
-=======
 
 	si5335_0: si5335_0 { /* clk0_usb - u23 */
 		compatible = "fixed-clock";
@@ -145,7 +143,6 @@
 		#clock-cells = <0>;
 		clock-frequency = <27000000>;
 	};
->>>>>>> a4adc2c2
 };
 
 &dcc {
@@ -521,16 +518,11 @@
 	};
 };
 
-<<<<<<< HEAD
-&serdes {
-	status = "okay";
-=======
 &psgtr {
 	status = "okay";
 	/* usb3, dp */
 	clocks = <&si5335_0>, <&si5335_1>;
 	clock-names = "ref0", "ref1";
->>>>>>> a4adc2c2
 };
 
 &spi0 { /* Low Speed connector */
@@ -577,11 +569,7 @@
 	status = "okay";
 	dr_mode = "peripheral";
 	phy-names = "usb3-phy";
-<<<<<<< HEAD
-	phys = <&lane2 PHY_TYPE_USB3 0 0 26000000>;
-=======
 	phys = <&psgtr 2 PHY_TYPE_USB3 0 0>;
->>>>>>> a4adc2c2
 	maximum-speed = "super-speed";
 };
 
@@ -596,11 +584,7 @@
 	status = "okay";
 	dr_mode = "host";
 	phy-names = "usb3-phy";
-<<<<<<< HEAD
-	phys = <&lane3 PHY_TYPE_USB3 1 0 26000000>;
-=======
 	phys = <&psgtr 3 PHY_TYPE_USB3 1 0>;
->>>>>>> a4adc2c2
 	maximum-speed = "super-speed";
 };
 
@@ -611,13 +595,8 @@
 &zynqmp_dpsub {
 	status = "okay";
 	phy-names = "dp-phy0", "dp-phy1";
-<<<<<<< HEAD
-	phys = <&lane1 PHY_TYPE_DP 0 1 27000000>,
-	       <&lane0 PHY_TYPE_DP 1 1 27000000>;
-=======
 	phys = <&psgtr 1 PHY_TYPE_DP 0 1>,
 	       <&psgtr 0 PHY_TYPE_DP 1 1>;
->>>>>>> a4adc2c2
 };
 
 &zynqmp_dp_snd_pcm0 {
@@ -636,11 +615,7 @@
 	status = "okay";
 };
 
-<<<<<<< HEAD
-&xlnx_dpdma {
-=======
 &zynqmp_dpdma {
->>>>>>> a4adc2c2
 	status = "okay";
 };
 
