// SPDX-License-Identifier: GPL-2.0+
/*
 * Generic ULPI USB transceiver support
 *
 * Copyright (C) 2009 Daniel Mack <daniel@caiaq.de>
 *
 * Based on sources from
 *
 *   Sascha Hauer <s.hauer@pengutronix.de>
 *   Freescale Semiconductors
 */

#include <linux/kernel.h>
#include <linux/slab.h>
#include <linux/export.h>
#include <linux/usb.h>
#include <linux/usb/otg.h>
#include <linux/usb/ulpi.h>


struct ulpi_info {
	unsigned int	id;
	char		*name;
};

#define ULPI_ID(vendor, product) (((vendor) << 16) | (product))
#define ULPI_INFO(_id, _name)		\
	{				\
		.id	= (_id),	\
		.name	= (_name),	\
	}

/* ULPI hardcoded IDs, used for probing */
static struct ulpi_info ulpi_ids[] = {
	ULPI_INFO(ULPI_ID(0x04cc, 0x1504), "NXP ISP1504"),
	ULPI_INFO(ULPI_ID(0x0424, 0x0006), "SMSC USB331x"),
	ULPI_INFO(ULPI_ID(0x0424, 0x0007), "SMSC USB3320"),
	ULPI_INFO(ULPI_ID(0x0424, 0x0009), "SMSC USB334x"),
	ULPI_INFO(ULPI_ID(0x0451, 0x1507), "TI TUSB1210"),
};

static int ulpi_set_otg_flags(struct usb_phy *phy)
{
	unsigned int flags = ULPI_OTG_CTRL_DP_PULLDOWN |
			     ULPI_OTG_CTRL_DM_PULLDOWN;

	if (phy->flags & ULPI_OTG_ID_PULLUP)
		flags |= ULPI_OTG_CTRL_ID_PULLUP;

	/*
	 * ULPI Specification rev.1.1 default
	 * for Dp/DmPulldown is enabled.
	 */
	if (phy->flags & ULPI_OTG_DP_PULLDOWN_DIS)
		flags &= ~ULPI_OTG_CTRL_DP_PULLDOWN;

	if (phy->flags & ULPI_OTG_DM_PULLDOWN_DIS)
		flags &= ~ULPI_OTG_CTRL_DM_PULLDOWN;

	if (phy->flags & ULPI_OTG_EXTVBUSIND)
		flags |= ULPI_OTG_CTRL_EXTVBUSIND;

	return usb_phy_io_write(phy, flags, ULPI_OTG_CTRL);
}

static int ulpi_set_fc_flags(struct usb_phy *phy)
{
	unsigned int flags = 0;

	/*
	 * ULPI Specification rev.1.1 default
	 * for XcvrSelect is Full Speed.
	 */
	if (phy->flags & ULPI_FC_HS)
		flags |= ULPI_FUNC_CTRL_HIGH_SPEED;
	else if (phy->flags & ULPI_FC_LS)
		flags |= ULPI_FUNC_CTRL_LOW_SPEED;
	else if (phy->flags & ULPI_FC_FS4LS)
		flags |= ULPI_FUNC_CTRL_FS4LS;
	else
		flags |= ULPI_FUNC_CTRL_FULL_SPEED;

	if (phy->flags & ULPI_FC_TERMSEL)
		flags |= ULPI_FUNC_CTRL_TERMSELECT;

	/*
	 * ULPI Specification rev.1.1 default
	 * for OpMode is Normal Operation.
	 */
	if (phy->flags & ULPI_FC_OP_NODRV)
		flags |= ULPI_FUNC_CTRL_OPMODE_NONDRIVING;
	else if (phy->flags & ULPI_FC_OP_DIS_NRZI)
		flags |= ULPI_FUNC_CTRL_OPMODE_DISABLE_NRZI;
	else if (phy->flags & ULPI_FC_OP_NSYNC_NEOP)
		flags |= ULPI_FUNC_CTRL_OPMODE_NOSYNC_NOEOP;
	else
		flags |= ULPI_FUNC_CTRL_OPMODE_NORMAL;

	/*
	 * ULPI Specification rev.1.1 default
	 * for SuspendM is Powered.
	 */
	flags |= ULPI_FUNC_CTRL_SUSPENDM;

	return usb_phy_io_write(phy, flags, ULPI_FUNC_CTRL);
}

static int ulpi_set_ic_flags(struct usb_phy *phy)
{
	unsigned int flags = 0;

	if (phy->flags & ULPI_IC_AUTORESUME)
		flags |= ULPI_IFC_CTRL_AUTORESUME;

	if (phy->flags & ULPI_IC_EXTVBUS_INDINV)
		flags |= ULPI_IFC_CTRL_EXTERNAL_VBUS;

	if (phy->flags & ULPI_IC_IND_PASSTHRU)
		flags |= ULPI_IFC_CTRL_PASSTHRU;

	if (phy->flags & ULPI_IC_PROTECT_DIS)
		flags |= ULPI_IFC_CTRL_PROTECT_IFC_DISABLE;

	return usb_phy_io_write(phy, flags, ULPI_IFC_CTRL);
}

static int ulpi_set_flags(struct usb_phy *phy)
{
	int ret;

	ret = ulpi_set_otg_flags(phy);
	if (ret)
		return ret;

	ret = ulpi_set_ic_flags(phy);
	if (ret)
		return ret;

	return ulpi_set_fc_flags(phy);
}

static int ulpi_check_integrity(struct usb_phy *phy)
{
	int ret, i;
	unsigned int val = 0x55;

	for (i = 0; i < 2; i++) {
		ret = usb_phy_io_write(phy, val, ULPI_SCRATCH);
		if (ret < 0)
			return ret;

		ret = usb_phy_io_read(phy, ULPI_SCRATCH);
		if (ret < 0)
			return ret;

		if (ret != val) {
			pr_err("ULPI integrity check: failed!");
			return -ENODEV;
		}
		val = val << 1;
	}

	pr_info("ULPI integrity check: passed.\n");

	return 0;
}

static int ulpi_init(struct usb_phy *phy)
{
	int i, vid, pid, ret;
	u32 ulpi_id = 0;

	for (i = 0; i < 4; i++) {
		ret = usb_phy_io_read(phy, ULPI_PRODUCT_ID_HIGH - i);
		if (ret < 0)
			return ret;
		ulpi_id = (ulpi_id << 8) | ret;
	}
	vid = ulpi_id & 0xffff;
	pid = ulpi_id >> 16;

	pr_info("ULPI transceiver vendor/product ID 0x%04x/0x%04x\n", vid, pid);

	for (i = 0; i < ARRAY_SIZE(ulpi_ids); i++) {
		if (ulpi_ids[i].id == ULPI_ID(vid, pid)) {
			pr_info("Found %s ULPI transceiver.\n",
				ulpi_ids[i].name);
			break;
		}
	}

	ret = ulpi_check_integrity(phy);
	if (ret)
		return ret;

	return ulpi_set_flags(phy);
}

static int ulpi_set_host(struct usb_otg *otg, struct usb_bus *host)
{
	struct usb_phy *phy = otg->usb_phy;
	unsigned int flags = usb_phy_io_read(phy, ULPI_IFC_CTRL);

	if (!host) {
		otg->host = NULL;
		return 0;
	}

	otg->host = host;

	flags &= ~(ULPI_IFC_CTRL_6_PIN_SERIAL_MODE |
		   ULPI_IFC_CTRL_3_PIN_SERIAL_MODE |
		   ULPI_IFC_CTRL_CARKITMODE);

	if (phy->flags & ULPI_IC_6PIN_SERIAL)
		flags |= ULPI_IFC_CTRL_6_PIN_SERIAL_MODE;
	else if (phy->flags & ULPI_IC_3PIN_SERIAL)
		flags |= ULPI_IFC_CTRL_3_PIN_SERIAL_MODE;
	else if (phy->flags & ULPI_IC_CARKIT)
		flags |= ULPI_IFC_CTRL_CARKITMODE;

	return usb_phy_io_write(phy, flags, ULPI_IFC_CTRL);
}

static int ulpi_set_vbus(struct usb_otg *otg, bool on)
{
	struct usb_phy *phy = otg->usb_phy;
	unsigned int flags = usb_phy_io_read(phy, ULPI_OTG_CTRL);

	flags &= ~(ULPI_OTG_CTRL_DRVVBUS | ULPI_OTG_CTRL_DRVVBUS_EXT);

	if (on) {
		if (phy->flags & ULPI_OTG_DRVVBUS)
			flags |= ULPI_OTG_CTRL_DRVVBUS;

		if (phy->flags & ULPI_OTG_DRVVBUS_EXT)
			flags |= ULPI_OTG_CTRL_DRVVBUS_EXT;
	}

	return usb_phy_io_write(phy, flags, ULPI_OTG_CTRL);
}

struct usb_phy *
otg_ulpi_create(struct usb_phy_io_ops *ops,
		unsigned int flags)
{
	struct usb_phy *phy;
	struct usb_otg *otg;

	phy = kzalloc(sizeof(*phy), GFP_KERNEL);
	if (!phy)
		return NULL;

	otg = kzalloc(sizeof(*otg), GFP_KERNEL);
	if (!otg) {
		kfree(phy);
		return NULL;
	}

	phy->label	= "ULPI";
	phy->flags	= flags;
	phy->io_ops	= ops;
	phy->otg	= otg;
	phy->init	= ulpi_init;

	otg->usb_phy	= phy;
	otg->set_host	= ulpi_set_host;
	otg->set_vbus	= ulpi_set_vbus;

	return phy;
}
EXPORT_SYMBOL_GPL(otg_ulpi_create);
<<<<<<< HEAD
=======

static int ulpi_phy_probe(struct platform_device *pdev)
{
	struct device_node *np = pdev->dev.of_node;
	struct resource *res;
	struct ulpi_phy *uphy;
	bool flag;
	int ret;

	uphy = devm_kzalloc(&pdev->dev, sizeof(*uphy), GFP_KERNEL);
	if (!uphy)
		return -ENOMEM;

	res = platform_get_resource(pdev, IORESOURCE_MEM, 0);
	if (!res) {
		dev_err(&pdev->dev, "no phy I/O memory resource defined\n");
		return -ENODEV;
	}

	uphy->regs = devm_ioremap(&pdev->dev, res->start, resource_size(res));
	if (!uphy->regs) {
		dev_err(&pdev->dev, "failed to map phy I/O memory\n");
		return -EFAULT;
	}

	if (IS_ERR(uphy->regs))
		return PTR_ERR(uphy->regs);

	if (of_property_read_u32(np, "view-port", &uphy->vp_offset))
		dev_dbg(&pdev->dev, "Missing view-port property\n");

	if (IS_ERR(uphy->regs)) {
		dev_err(&pdev->dev, "view-port register not specified\n");
		return PTR_ERR(uphy->regs);
	}

	flag = of_property_read_bool(np, "drv-vbus");
	if (flag)
		uphy->flags |= ULPI_OTG_DRVVBUS | ULPI_OTG_DRVVBUS_EXT;

	uphy->usb_phy = otg_ulpi_create(&ulpi_viewport_access_ops, uphy->flags);

	uphy->usb_phy->dev = &pdev->dev;

	uphy->usb_phy->io_priv = uphy->regs + uphy->vp_offset;

	ret = usb_add_phy_dev(uphy->usb_phy);
	if (ret < 0)
		return ret;

	return 0;
}

static int ulpi_phy_remove(struct platform_device *pdev)
{
	struct ulpi_phy *uphy = platform_get_drvdata(pdev);

	usb_remove_phy(uphy->usb_phy);

	return 0;
}

static const struct of_device_id ulpi_phy_table[] = {
	{ .compatible = "ulpi-phy" },
	{ },
};
MODULE_DEVICE_TABLE(of, ulpi_phy_table);

static struct platform_driver ulpi_phy_driver = {
	.probe		= ulpi_phy_probe,
	.remove		= ulpi_phy_remove,
	.driver		= {
		.name	= "ulpi-phy",
		.of_match_table = ulpi_phy_table,
	},
};
module_platform_driver(ulpi_phy_driver);

MODULE_DESCRIPTION("ULPI PHY driver");
MODULE_LICENSE("GPL v2");
>>>>>>> 93dc4dbd
<|MERGE_RESOLUTION|>--- conflicted
+++ resolved
@@ -269,87 +269,4 @@
 
 	return phy;
 }
-EXPORT_SYMBOL_GPL(otg_ulpi_create);
-<<<<<<< HEAD
-=======
-
-static int ulpi_phy_probe(struct platform_device *pdev)
-{
-	struct device_node *np = pdev->dev.of_node;
-	struct resource *res;
-	struct ulpi_phy *uphy;
-	bool flag;
-	int ret;
-
-	uphy = devm_kzalloc(&pdev->dev, sizeof(*uphy), GFP_KERNEL);
-	if (!uphy)
-		return -ENOMEM;
-
-	res = platform_get_resource(pdev, IORESOURCE_MEM, 0);
-	if (!res) {
-		dev_err(&pdev->dev, "no phy I/O memory resource defined\n");
-		return -ENODEV;
-	}
-
-	uphy->regs = devm_ioremap(&pdev->dev, res->start, resource_size(res));
-	if (!uphy->regs) {
-		dev_err(&pdev->dev, "failed to map phy I/O memory\n");
-		return -EFAULT;
-	}
-
-	if (IS_ERR(uphy->regs))
-		return PTR_ERR(uphy->regs);
-
-	if (of_property_read_u32(np, "view-port", &uphy->vp_offset))
-		dev_dbg(&pdev->dev, "Missing view-port property\n");
-
-	if (IS_ERR(uphy->regs)) {
-		dev_err(&pdev->dev, "view-port register not specified\n");
-		return PTR_ERR(uphy->regs);
-	}
-
-	flag = of_property_read_bool(np, "drv-vbus");
-	if (flag)
-		uphy->flags |= ULPI_OTG_DRVVBUS | ULPI_OTG_DRVVBUS_EXT;
-
-	uphy->usb_phy = otg_ulpi_create(&ulpi_viewport_access_ops, uphy->flags);
-
-	uphy->usb_phy->dev = &pdev->dev;
-
-	uphy->usb_phy->io_priv = uphy->regs + uphy->vp_offset;
-
-	ret = usb_add_phy_dev(uphy->usb_phy);
-	if (ret < 0)
-		return ret;
-
-	return 0;
-}
-
-static int ulpi_phy_remove(struct platform_device *pdev)
-{
-	struct ulpi_phy *uphy = platform_get_drvdata(pdev);
-
-	usb_remove_phy(uphy->usb_phy);
-
-	return 0;
-}
-
-static const struct of_device_id ulpi_phy_table[] = {
-	{ .compatible = "ulpi-phy" },
-	{ },
-};
-MODULE_DEVICE_TABLE(of, ulpi_phy_table);
-
-static struct platform_driver ulpi_phy_driver = {
-	.probe		= ulpi_phy_probe,
-	.remove		= ulpi_phy_remove,
-	.driver		= {
-		.name	= "ulpi-phy",
-		.of_match_table = ulpi_phy_table,
-	},
-};
-module_platform_driver(ulpi_phy_driver);
-
-MODULE_DESCRIPTION("ULPI PHY driver");
-MODULE_LICENSE("GPL v2");
->>>>>>> 93dc4dbd
+EXPORT_SYMBOL_GPL(otg_ulpi_create);