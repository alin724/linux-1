/*
 *  pdc_adma.c - Pacific Digital Corporation ADMA
 *
 *  Maintained by:  Mark Lord <mlord@pobox.com>
 *
 *  Copyright 2005 Mark Lord
 *
 *  This program is free software; you can redistribute it and/or modify
 *  it under the terms of the GNU General Public License as published by
 *  the Free Software Foundation; either version 2, or (at your option)
 *  any later version.
 *
 *  This program is distributed in the hope that it will be useful,
 *  but WITHOUT ANY WARRANTY; without even the implied warranty of
 *  MERCHANTABILITY or FITNESS FOR A PARTICULAR PURPOSE.  See the
 *  GNU General Public License for more details.
 *
 *  You should have received a copy of the GNU General Public License
 *  along with this program; see the file COPYING.  If not, write to
 *  the Free Software Foundation, 675 Mass Ave, Cambridge, MA 02139, USA.
 *
 *
 *  libata documentation is available via 'make {ps|pdf}docs',
 *  as Documentation/DocBook/libata.*
 *
 *
 *  Supports ATA disks in single-packet ADMA mode.
 *  Uses PIO for everything else.
 *
 *  TODO:  Use ADMA transfers for ATAPI devices, when possible.
 *  This requires careful attention to a number of quirks of the chip.
 *
 */

#include <linux/kernel.h>
#include <linux/module.h>
#include <linux/pci.h>
#include <linux/init.h>
#include <linux/blkdev.h>
#include <linux/delay.h>
#include <linux/interrupt.h>
#include <linux/sched.h>
#include <linux/device.h>
#include <scsi/scsi_host.h>
#include <asm/io.h>
#include <linux/libata.h>

#define DRV_NAME	"pdc_adma"
#define DRV_VERSION	"0.03"

/* macro to calculate base address for ATA regs */
#define ADMA_ATA_REGS(base,port_no)	((base) + ((port_no) * 0x40))

/* macro to calculate base address for ADMA regs */
#define ADMA_REGS(base,port_no)	((base) + 0x80 + ((port_no) * 0x20))

enum {
	ADMA_PORTS		= 2,
	ADMA_CPB_BYTES		= 40,
	ADMA_PRD_BYTES		= LIBATA_MAX_PRD * 16,
	ADMA_PKT_BYTES		= ADMA_CPB_BYTES + ADMA_PRD_BYTES,

	ADMA_DMA_BOUNDARY	= 0xffffffff,

	/* global register offsets */
	ADMA_MODE_LOCK		= 0x00c7,

	/* per-channel register offsets */
	ADMA_CONTROL		= 0x0000, /* ADMA control */
	ADMA_STATUS		= 0x0002, /* ADMA status */
	ADMA_CPB_COUNT		= 0x0004, /* CPB count */
	ADMA_CPB_CURRENT	= 0x000c, /* current CPB address */
	ADMA_CPB_NEXT		= 0x000c, /* next CPB address */
	ADMA_CPB_LOOKUP		= 0x0010, /* CPB lookup table */
	ADMA_FIFO_IN		= 0x0014, /* input FIFO threshold */
	ADMA_FIFO_OUT		= 0x0016, /* output FIFO threshold */

	/* ADMA_CONTROL register bits */
	aNIEN			= (1 << 8), /* irq mask: 1==masked */
	aGO			= (1 << 7), /* packet trigger ("Go!") */
	aRSTADM			= (1 << 5), /* ADMA logic reset */
	aPIOMD4			= 0x0003,   /* PIO mode 4 */

	/* ADMA_STATUS register bits */
	aPSD			= (1 << 6),
	aUIRQ			= (1 << 4),
	aPERR			= (1 << 0),

	/* CPB bits */
	cDONE			= (1 << 0),
	cVLD			= (1 << 0),
	cDAT			= (1 << 2),
	cIEN			= (1 << 3),

	/* PRD bits */
	pORD			= (1 << 4),
	pDIRO			= (1 << 5),
	pEND			= (1 << 7),

	/* ATA register flags */
	rIGN			= (1 << 5),
	rEND			= (1 << 7),

	/* ATA register addresses */
	ADMA_REGS_CONTROL	= 0x0e,
	ADMA_REGS_SECTOR_COUNT	= 0x12,
	ADMA_REGS_LBA_LOW	= 0x13,
	ADMA_REGS_LBA_MID	= 0x14,
	ADMA_REGS_LBA_HIGH	= 0x15,
	ADMA_REGS_DEVICE	= 0x16,
	ADMA_REGS_COMMAND	= 0x17,

	/* PCI device IDs */
	board_1841_idx		= 0,	/* ADMA 2-port controller */
};

typedef enum { adma_state_idle, adma_state_pkt, adma_state_mmio } adma_state_t;

struct adma_port_priv {
	u8			*pkt;
	dma_addr_t		pkt_dma;
	adma_state_t		state;
};

static int adma_ata_init_one (struct pci_dev *pdev,
				const struct pci_device_id *ent);
static irqreturn_t adma_intr (int irq, void *dev_instance,
				struct pt_regs *regs);
static int adma_port_start(struct ata_port *ap);
static void adma_host_stop(struct ata_host_set *host_set);
static void adma_port_stop(struct ata_port *ap);
static void adma_phy_reset(struct ata_port *ap);
static void adma_qc_prep(struct ata_queued_cmd *qc);
static int adma_qc_issue(struct ata_queued_cmd *qc);
static int adma_check_atapi_dma(struct ata_queued_cmd *qc);
static void adma_bmdma_stop(struct ata_queued_cmd *qc);
static u8 adma_bmdma_status(struct ata_port *ap);
static void adma_irq_clear(struct ata_port *ap);
static void adma_eng_timeout(struct ata_port *ap);

static struct scsi_host_template adma_ata_sht = {
	.module			= THIS_MODULE,
	.name			= DRV_NAME,
	.ioctl			= ata_scsi_ioctl,
	.queuecommand		= ata_scsi_queuecmd,
	.eh_strategy_handler	= ata_scsi_error,
	.can_queue		= ATA_DEF_QUEUE,
	.this_id		= ATA_SHT_THIS_ID,
	.sg_tablesize		= LIBATA_MAX_PRD,
	.max_sectors		= ATA_MAX_SECTORS,
	.cmd_per_lun		= ATA_SHT_CMD_PER_LUN,
	.emulated		= ATA_SHT_EMULATED,
	.use_clustering		= ENABLE_CLUSTERING,
	.proc_name		= DRV_NAME,
	.dma_boundary		= ADMA_DMA_BOUNDARY,
	.slave_configure	= ata_scsi_slave_config,
	.bios_param		= ata_std_bios_param,
};

static const struct ata_port_operations adma_ata_ops = {
	.port_disable		= ata_port_disable,
	.tf_load		= ata_tf_load,
	.tf_read		= ata_tf_read,
	.check_status		= ata_check_status,
	.check_atapi_dma	= adma_check_atapi_dma,
	.exec_command		= ata_exec_command,
	.dev_select		= ata_std_dev_select,
	.phy_reset		= adma_phy_reset,
	.qc_prep		= adma_qc_prep,
	.qc_issue		= adma_qc_issue,
	.eng_timeout		= adma_eng_timeout,
	.irq_handler		= adma_intr,
	.irq_clear		= adma_irq_clear,
	.port_start		= adma_port_start,
	.port_stop		= adma_port_stop,
	.host_stop		= adma_host_stop,
	.bmdma_stop		= adma_bmdma_stop,
	.bmdma_status		= adma_bmdma_status,
};

static struct ata_port_info adma_port_info[] = {
	/* board_1841_idx */
	{
		.sht		= &adma_ata_sht,
		.host_flags	= ATA_FLAG_SLAVE_POSS | ATA_FLAG_SRST |
				  ATA_FLAG_NO_LEGACY | ATA_FLAG_MMIO,
		.pio_mask	= 0x10, /* pio4 */
		.udma_mask	= 0x1f, /* udma0-4 */
		.port_ops	= &adma_ata_ops,
	},
};

static const struct pci_device_id adma_ata_pci_tbl[] = {
	{ PCI_VENDOR_ID_PDC, 0x1841, PCI_ANY_ID, PCI_ANY_ID, 0, 0,
	  board_1841_idx },

	{ }	/* terminate list */
};

static struct pci_driver adma_ata_pci_driver = {
	.name			= DRV_NAME,
	.id_table		= adma_ata_pci_tbl,
	.probe			= adma_ata_init_one,
	.remove			= ata_pci_remove_one,
};

static int adma_check_atapi_dma(struct ata_queued_cmd *qc)
{
	return 1;	/* ATAPI DMA not yet supported */
}

static void adma_bmdma_stop(struct ata_queued_cmd *qc)
{
	/* nothing */
}

static u8 adma_bmdma_status(struct ata_port *ap)
{
	return 0;
}

static void adma_irq_clear(struct ata_port *ap)
{
	/* nothing */
}

static void adma_reset_engine(void __iomem *chan)
{
	/* reset ADMA to idle state */
	writew(aPIOMD4 | aNIEN | aRSTADM, chan + ADMA_CONTROL);
	udelay(2);
	writew(aPIOMD4, chan + ADMA_CONTROL);
	udelay(2);
}

static void adma_reinit_engine(struct ata_port *ap)
{
	struct adma_port_priv *pp = ap->private_data;
	void __iomem *mmio_base = ap->host_set->mmio_base;
	void __iomem *chan = ADMA_REGS(mmio_base, ap->port_no);

	/* mask/clear ATA interrupts */
	writeb(ATA_NIEN, (void __iomem *)ap->ioaddr.ctl_addr);
	ata_check_status(ap);

	/* reset the ADMA engine */
	adma_reset_engine(chan);

	/* set in-FIFO threshold to 0x100 */
	writew(0x100, chan + ADMA_FIFO_IN);

	/* set CPB pointer */
	writel((u32)pp->pkt_dma, chan + ADMA_CPB_NEXT);

	/* set out-FIFO threshold to 0x100 */
	writew(0x100, chan + ADMA_FIFO_OUT);

	/* set CPB count */
	writew(1, chan + ADMA_CPB_COUNT);

	/* read/discard ADMA status */
	readb(chan + ADMA_STATUS);
}

static inline void adma_enter_reg_mode(struct ata_port *ap)
{
	void __iomem *chan = ADMA_REGS(ap->host_set->mmio_base, ap->port_no);

	writew(aPIOMD4, chan + ADMA_CONTROL);
	readb(chan + ADMA_STATUS);	/* flush */
}

static void adma_phy_reset(struct ata_port *ap)
{
	struct adma_port_priv *pp = ap->private_data;

	pp->state = adma_state_idle;
	adma_reinit_engine(ap);
	ata_port_probe(ap);
	ata_bus_reset(ap);
}

static void adma_eng_timeout(struct ata_port *ap)
{
	struct adma_port_priv *pp = ap->private_data;

	if (pp->state != adma_state_idle) /* healthy paranoia */
		pp->state = adma_state_mmio;
	adma_reinit_engine(ap);
	ata_eng_timeout(ap);
}

static int adma_fill_sg(struct ata_queued_cmd *qc)
{
	struct scatterlist *sg;
	struct ata_port *ap = qc->ap;
	struct adma_port_priv *pp = ap->private_data;
	u8  *buf = pp->pkt;
	int i = (2 + buf[3]) * 8;
	u8 pFLAGS = pORD | ((qc->tf.flags & ATA_TFLAG_WRITE) ? pDIRO : 0);

	ata_for_each_sg(sg, qc) {
		u32 addr;
		u32 len;

		addr = (u32)sg_dma_address(sg);
		*(__le32 *)(buf + i) = cpu_to_le32(addr);
		i += 4;

		len = sg_dma_len(sg) >> 3;
		*(__le32 *)(buf + i) = cpu_to_le32(len);
		i += 4;

		if (ata_sg_is_last(sg, qc))
			pFLAGS |= pEND;
		buf[i++] = pFLAGS;
		buf[i++] = qc->dev->dma_mode & 0xf;
		buf[i++] = 0;	/* pPKLW */
		buf[i++] = 0;	/* reserved */

		*(__le32 *)(buf + i)
			= (pFLAGS & pEND) ? 0 : cpu_to_le32(pp->pkt_dma + i + 4);
		i += 4;

		VPRINTK("PRD[%u] = (0x%lX, 0x%X)\n", nelem,
					(unsigned long)addr, len);
	}
	return i;
}

static void adma_qc_prep(struct ata_queued_cmd *qc)
{
	struct adma_port_priv *pp = qc->ap->private_data;
	u8  *buf = pp->pkt;
	u32 pkt_dma = (u32)pp->pkt_dma;
	int i = 0;

	VPRINTK("ENTER\n");

	adma_enter_reg_mode(qc->ap);
	if (qc->tf.protocol != ATA_PROT_DMA) {
		ata_qc_prep(qc);
		return;
	}

	buf[i++] = 0;	/* Response flags */
	buf[i++] = 0;	/* reserved */
	buf[i++] = cVLD | cDAT | cIEN;
	i++;		/* cLEN, gets filled in below */

	*(__le32 *)(buf+i) = cpu_to_le32(pkt_dma);	/* cNCPB */
	i += 4;		/* cNCPB */
	i += 4;		/* cPRD, gets filled in below */

	buf[i++] = 0;	/* reserved */
	buf[i++] = 0;	/* reserved */
	buf[i++] = 0;	/* reserved */
	buf[i++] = 0;	/* reserved */

	/* ATA registers; must be a multiple of 4 */
	buf[i++] = qc->tf.device;
	buf[i++] = ADMA_REGS_DEVICE;
	if ((qc->tf.flags & ATA_TFLAG_LBA48)) {
		buf[i++] = qc->tf.hob_nsect;
		buf[i++] = ADMA_REGS_SECTOR_COUNT;
		buf[i++] = qc->tf.hob_lbal;
		buf[i++] = ADMA_REGS_LBA_LOW;
		buf[i++] = qc->tf.hob_lbam;
		buf[i++] = ADMA_REGS_LBA_MID;
		buf[i++] = qc->tf.hob_lbah;
		buf[i++] = ADMA_REGS_LBA_HIGH;
	}
	buf[i++] = qc->tf.nsect;
	buf[i++] = ADMA_REGS_SECTOR_COUNT;
	buf[i++] = qc->tf.lbal;
	buf[i++] = ADMA_REGS_LBA_LOW;
	buf[i++] = qc->tf.lbam;
	buf[i++] = ADMA_REGS_LBA_MID;
	buf[i++] = qc->tf.lbah;
	buf[i++] = ADMA_REGS_LBA_HIGH;
	buf[i++] = 0;
	buf[i++] = ADMA_REGS_CONTROL;
	buf[i++] = rIGN;
	buf[i++] = 0;
	buf[i++] = qc->tf.command;
	buf[i++] = ADMA_REGS_COMMAND | rEND;

	buf[3] = (i >> 3) - 2;				/* cLEN */
	*(__le32 *)(buf+8) = cpu_to_le32(pkt_dma + i);	/* cPRD */

	i = adma_fill_sg(qc);
	wmb();	/* flush PRDs and pkt to memory */
#if 0
	/* dump out CPB + PRDs for debug */
	{
		int j, len = 0;
		static char obuf[2048];
		for (j = 0; j < i; ++j) {
			len += sprintf(obuf+len, "%02x ", buf[j]);
			if ((j & 7) == 7) {
				printk("%s\n", obuf);
				len = 0;
			}
		}
		if (len)
			printk("%s\n", obuf);
	}
#endif
}

static inline void adma_packet_start(struct ata_queued_cmd *qc)
{
	struct ata_port *ap = qc->ap;
	void __iomem *chan = ADMA_REGS(ap->host_set->mmio_base, ap->port_no);

	VPRINTK("ENTER, ap %p\n", ap);

	/* fire up the ADMA engine */
	writew(aPIOMD4 | aGO, chan + ADMA_CONTROL);
}

static int adma_qc_issue(struct ata_queued_cmd *qc)
{
	struct adma_port_priv *pp = qc->ap->private_data;

	switch (qc->tf.protocol) {
	case ATA_PROT_DMA:
		pp->state = adma_state_pkt;
		adma_packet_start(qc);
		return 0;

	case ATA_PROT_ATAPI_DMA:
		BUG();
		break;

	default:
		break;
	}

	pp->state = adma_state_mmio;
	return ata_qc_issue_prot(qc);
}

static inline unsigned int adma_intr_pkt(struct ata_host_set *host_set)
{
	unsigned int handled = 0, port_no;
	u8 __iomem *mmio_base = host_set->mmio_base;

	for (port_no = 0; port_no < host_set->n_ports; ++port_no) {
		struct ata_port *ap = host_set->ports[port_no];
		struct adma_port_priv *pp;
		struct ata_queued_cmd *qc;
		void __iomem *chan = ADMA_REGS(mmio_base, port_no);
		u8 status = readb(chan + ADMA_STATUS);

		if (status == 0)
			continue;
		handled = 1;
		adma_enter_reg_mode(ap);
		if (ap->flags & ATA_FLAG_PORT_DISABLED)
			continue;
		pp = ap->private_data;
		if (!pp || pp->state != adma_state_pkt)
			continue;
		qc = ata_qc_from_tag(ap, ap->active_tag);
<<<<<<< HEAD
		if (qc && (!(qc->tf.flags & ATA_TFLAG_POLLING))) {
			unsigned int err_mask = 0;

=======
		if (qc && (!(qc->tf.ctl & ATA_NIEN))) {
>>>>>>> fe79e683
			if ((status & (aPERR | aPSD | aUIRQ)))
				qc->err_mask |= AC_ERR_OTHER;
			else if (pp->pkt[0] != cDONE)
				qc->err_mask |= AC_ERR_OTHER;

			ata_qc_complete(qc);
		}
	}
	return handled;
}

static inline unsigned int adma_intr_mmio(struct ata_host_set *host_set)
{
	unsigned int handled = 0, port_no;

	for (port_no = 0; port_no < host_set->n_ports; ++port_no) {
		struct ata_port *ap;
		ap = host_set->ports[port_no];
		if (ap && (!(ap->flags & ATA_FLAG_PORT_DISABLED))) {
			struct ata_queued_cmd *qc;
			struct adma_port_priv *pp = ap->private_data;
			if (!pp || pp->state != adma_state_mmio)
				continue;
			qc = ata_qc_from_tag(ap, ap->active_tag);
			if (qc && (!(qc->tf.flags & ATA_TFLAG_POLLING))) {

				/* check main status, clearing INTRQ */
				u8 status = ata_check_status(ap);
				if ((status & ATA_BUSY))
					continue;
				DPRINTK("ata%u: protocol %d (dev_stat 0x%X)\n",
					ap->id, qc->tf.protocol, status);
		
				/* complete taskfile transaction */
				pp->state = adma_state_idle;
				qc->err_mask |= ac_err_mask(status);
				ata_qc_complete(qc);
				handled = 1;
			}
		}
	}
	return handled;
}

static irqreturn_t adma_intr(int irq, void *dev_instance, struct pt_regs *regs)
{
	struct ata_host_set *host_set = dev_instance;
	unsigned int handled = 0;

	VPRINTK("ENTER\n");

	spin_lock(&host_set->lock);
	handled  = adma_intr_pkt(host_set) | adma_intr_mmio(host_set);
	spin_unlock(&host_set->lock);

	VPRINTK("EXIT\n");

	return IRQ_RETVAL(handled);
}

static void adma_ata_setup_port(struct ata_ioports *port, unsigned long base)
{
	port->cmd_addr		=
	port->data_addr		= base + 0x000;
	port->error_addr	=
	port->feature_addr	= base + 0x004;
	port->nsect_addr	= base + 0x008;
	port->lbal_addr		= base + 0x00c;
	port->lbam_addr		= base + 0x010;
	port->lbah_addr		= base + 0x014;
	port->device_addr	= base + 0x018;
	port->status_addr	=
	port->command_addr	= base + 0x01c;
	port->altstatus_addr	=
	port->ctl_addr		= base + 0x038;
}

static int adma_port_start(struct ata_port *ap)
{
	struct device *dev = ap->host_set->dev;
	struct adma_port_priv *pp;
	int rc;

	rc = ata_port_start(ap);
	if (rc)
		return rc;
	adma_enter_reg_mode(ap);
	rc = -ENOMEM;
	pp = kcalloc(1, sizeof(*pp), GFP_KERNEL);
	if (!pp)
		goto err_out;
	pp->pkt = dma_alloc_coherent(dev, ADMA_PKT_BYTES, &pp->pkt_dma,
								GFP_KERNEL);
	if (!pp->pkt)
		goto err_out_kfree;
	/* paranoia? */
	if ((pp->pkt_dma & 7) != 0) {
		printk("bad alignment for pp->pkt_dma: %08x\n",
						(u32)pp->pkt_dma);
		dma_free_coherent(dev, ADMA_PKT_BYTES,
						pp->pkt, pp->pkt_dma);
		goto err_out_kfree;
	}
	memset(pp->pkt, 0, ADMA_PKT_BYTES);
	ap->private_data = pp;
	adma_reinit_engine(ap);
	return 0;

err_out_kfree:
	kfree(pp);
err_out:
	ata_port_stop(ap);
	return rc;
}

static void adma_port_stop(struct ata_port *ap)
{
	struct device *dev = ap->host_set->dev;
	struct adma_port_priv *pp = ap->private_data;

	adma_reset_engine(ADMA_REGS(ap->host_set->mmio_base, ap->port_no));
	if (pp != NULL) {
		ap->private_data = NULL;
		if (pp->pkt != NULL)
			dma_free_coherent(dev, ADMA_PKT_BYTES,
					pp->pkt, pp->pkt_dma);
		kfree(pp);
	}
	ata_port_stop(ap);
}

static void adma_host_stop(struct ata_host_set *host_set)
{
	unsigned int port_no;

	for (port_no = 0; port_no < ADMA_PORTS; ++port_no)
		adma_reset_engine(ADMA_REGS(host_set->mmio_base, port_no));

	ata_pci_host_stop(host_set);
}

static void adma_host_init(unsigned int chip_id,
				struct ata_probe_ent *probe_ent)
{
	unsigned int port_no;
	void __iomem *mmio_base = probe_ent->mmio_base;

	/* enable/lock aGO operation */
	writeb(7, mmio_base + ADMA_MODE_LOCK);

	/* reset the ADMA logic */
	for (port_no = 0; port_no < ADMA_PORTS; ++port_no)
		adma_reset_engine(ADMA_REGS(mmio_base, port_no));
}

static int adma_set_dma_masks(struct pci_dev *pdev, void __iomem *mmio_base)
{
	int rc;

	rc = pci_set_dma_mask(pdev, DMA_32BIT_MASK);
	if (rc) {
		dev_printk(KERN_ERR, &pdev->dev,
			"32-bit DMA enable failed\n");
		return rc;
	}
	rc = pci_set_consistent_dma_mask(pdev, DMA_32BIT_MASK);
	if (rc) {
		dev_printk(KERN_ERR, &pdev->dev,
			"32-bit consistent DMA enable failed\n");
		return rc;
	}
	return 0;
}

static int adma_ata_init_one(struct pci_dev *pdev,
				const struct pci_device_id *ent)
{
	static int printed_version;
	struct ata_probe_ent *probe_ent = NULL;
	void __iomem *mmio_base;
	unsigned int board_idx = (unsigned int) ent->driver_data;
	int rc, port_no;

	if (!printed_version++)
		dev_printk(KERN_DEBUG, &pdev->dev, "version " DRV_VERSION "\n");

	rc = pci_enable_device(pdev);
	if (rc)
		return rc;

	rc = pci_request_regions(pdev, DRV_NAME);
	if (rc)
		goto err_out;

	if ((pci_resource_flags(pdev, 4) & IORESOURCE_MEM) == 0) {
		rc = -ENODEV;
		goto err_out_regions;
	}

	mmio_base = pci_iomap(pdev, 4, 0);
	if (mmio_base == NULL) {
		rc = -ENOMEM;
		goto err_out_regions;
	}

	rc = adma_set_dma_masks(pdev, mmio_base);
	if (rc)
		goto err_out_iounmap;

	probe_ent = kcalloc(1, sizeof(*probe_ent), GFP_KERNEL);
	if (probe_ent == NULL) {
		rc = -ENOMEM;
		goto err_out_iounmap;
	}

	probe_ent->dev = pci_dev_to_dev(pdev);
	INIT_LIST_HEAD(&probe_ent->node);

	probe_ent->sht		= adma_port_info[board_idx].sht;
	probe_ent->host_flags	= adma_port_info[board_idx].host_flags;
	probe_ent->pio_mask	= adma_port_info[board_idx].pio_mask;
	probe_ent->mwdma_mask	= adma_port_info[board_idx].mwdma_mask;
	probe_ent->udma_mask	= adma_port_info[board_idx].udma_mask;
	probe_ent->port_ops	= adma_port_info[board_idx].port_ops;

	probe_ent->irq		= pdev->irq;
	probe_ent->irq_flags	= SA_SHIRQ;
	probe_ent->mmio_base	= mmio_base;
	probe_ent->n_ports	= ADMA_PORTS;

	for (port_no = 0; port_no < probe_ent->n_ports; ++port_no) {
		adma_ata_setup_port(&probe_ent->port[port_no],
			ADMA_ATA_REGS((unsigned long)mmio_base, port_no));
	}

	pci_set_master(pdev);

	/* initialize adapter */
	adma_host_init(board_idx, probe_ent);

	rc = ata_device_add(probe_ent);
	kfree(probe_ent);
	if (rc != ADMA_PORTS)
		goto err_out_iounmap;
	return 0;

err_out_iounmap:
	pci_iounmap(pdev, mmio_base);
err_out_regions:
	pci_release_regions(pdev);
err_out:
	pci_disable_device(pdev);
	return rc;
}

static int __init adma_ata_init(void)
{
	return pci_module_init(&adma_ata_pci_driver);
}

static void __exit adma_ata_exit(void)
{
	pci_unregister_driver(&adma_ata_pci_driver);
}

MODULE_AUTHOR("Mark Lord");
MODULE_DESCRIPTION("Pacific Digital Corporation ADMA low-level driver");
MODULE_LICENSE("GPL");
MODULE_DEVICE_TABLE(pci, adma_ata_pci_tbl);
MODULE_VERSION(DRV_VERSION);

module_init(adma_ata_init);
module_exit(adma_ata_exit);<|MERGE_RESOLUTION|>--- conflicted
+++ resolved
@@ -463,13 +463,7 @@
 		if (!pp || pp->state != adma_state_pkt)
 			continue;
 		qc = ata_qc_from_tag(ap, ap->active_tag);
-<<<<<<< HEAD
 		if (qc && (!(qc->tf.flags & ATA_TFLAG_POLLING))) {
-			unsigned int err_mask = 0;
-
-=======
-		if (qc && (!(qc->tf.ctl & ATA_NIEN))) {
->>>>>>> fe79e683
 			if ((status & (aPERR | aPSD | aUIRQ)))
 				qc->err_mask |= AC_ERR_OTHER;
 			else if (pp->pkt[0] != cDONE)
