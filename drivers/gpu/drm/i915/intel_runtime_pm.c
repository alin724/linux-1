/*
 * Copyright © 2012-2014 Intel Corporation
 *
 * Permission is hereby granted, free of charge, to any person obtaining a
 * copy of this software and associated documentation files (the "Software"),
 * to deal in the Software without restriction, including without limitation
 * the rights to use, copy, modify, merge, publish, distribute, sublicense,
 * and/or sell copies of the Software, and to permit persons to whom the
 * Software is furnished to do so, subject to the following conditions:
 *
 * The above copyright notice and this permission notice (including the next
 * paragraph) shall be included in all copies or substantial portions of the
 * Software.
 *
 * THE SOFTWARE IS PROVIDED "AS IS", WITHOUT WARRANTY OF ANY KIND, EXPRESS OR
 * IMPLIED, INCLUDING BUT NOT LIMITED TO THE WARRANTIES OF MERCHANTABILITY,
 * FITNESS FOR A PARTICULAR PURPOSE AND NONINFRINGEMENT.  IN NO EVENT SHALL
 * THE AUTHORS OR COPYRIGHT HOLDERS BE LIABLE FOR ANY CLAIM, DAMAGES OR OTHER
 * LIABILITY, WHETHER IN AN ACTION OF CONTRACT, TORT OR OTHERWISE, ARISING
 * FROM, OUT OF OR IN CONNECTION WITH THE SOFTWARE OR THE USE OR OTHER DEALINGS
 * IN THE SOFTWARE.
 *
 * Authors:
 *    Eugeni Dodonov <eugeni.dodonov@intel.com>
 *    Daniel Vetter <daniel.vetter@ffwll.ch>
 *
 */

#include <linux/pm_runtime.h>
#include <linux/vgaarb.h>

#include "i915_drv.h"
#include "intel_drv.h"

/**
 * DOC: runtime pm
 *
 * The i915 driver supports dynamic enabling and disabling of entire hardware
 * blocks at runtime. This is especially important on the display side where
 * software is supposed to control many power gates manually on recent hardware,
 * since on the GT side a lot of the power management is done by the hardware.
 * But even there some manual control at the device level is required.
 *
 * Since i915 supports a diverse set of platforms with a unified codebase and
 * hardware engineers just love to shuffle functionality around between power
 * domains there's a sizeable amount of indirection required. This file provides
 * generic functions to the driver for grabbing and releasing references for
 * abstract power domains. It then maps those to the actual power wells
 * present for a given platform.
 */

bool intel_display_power_well_is_enabled(struct drm_i915_private *dev_priv,
					 enum i915_power_well_id power_well_id);

static struct i915_power_well *
lookup_power_well(struct drm_i915_private *dev_priv,
		  enum i915_power_well_id power_well_id);

const char *
intel_display_power_domain_str(enum intel_display_power_domain domain)
{
	switch (domain) {
	case POWER_DOMAIN_PIPE_A:
		return "PIPE_A";
	case POWER_DOMAIN_PIPE_B:
		return "PIPE_B";
	case POWER_DOMAIN_PIPE_C:
		return "PIPE_C";
	case POWER_DOMAIN_PIPE_A_PANEL_FITTER:
		return "PIPE_A_PANEL_FITTER";
	case POWER_DOMAIN_PIPE_B_PANEL_FITTER:
		return "PIPE_B_PANEL_FITTER";
	case POWER_DOMAIN_PIPE_C_PANEL_FITTER:
		return "PIPE_C_PANEL_FITTER";
	case POWER_DOMAIN_TRANSCODER_A:
		return "TRANSCODER_A";
	case POWER_DOMAIN_TRANSCODER_B:
		return "TRANSCODER_B";
	case POWER_DOMAIN_TRANSCODER_C:
		return "TRANSCODER_C";
	case POWER_DOMAIN_TRANSCODER_EDP:
		return "TRANSCODER_EDP";
	case POWER_DOMAIN_TRANSCODER_DSI_A:
		return "TRANSCODER_DSI_A";
	case POWER_DOMAIN_TRANSCODER_DSI_C:
		return "TRANSCODER_DSI_C";
	case POWER_DOMAIN_PORT_DDI_A_LANES:
		return "PORT_DDI_A_LANES";
	case POWER_DOMAIN_PORT_DDI_B_LANES:
		return "PORT_DDI_B_LANES";
	case POWER_DOMAIN_PORT_DDI_C_LANES:
		return "PORT_DDI_C_LANES";
	case POWER_DOMAIN_PORT_DDI_D_LANES:
		return "PORT_DDI_D_LANES";
	case POWER_DOMAIN_PORT_DDI_E_LANES:
		return "PORT_DDI_E_LANES";
	case POWER_DOMAIN_PORT_DDI_A_IO:
		return "PORT_DDI_A_IO";
	case POWER_DOMAIN_PORT_DDI_B_IO:
		return "PORT_DDI_B_IO";
	case POWER_DOMAIN_PORT_DDI_C_IO:
		return "PORT_DDI_C_IO";
	case POWER_DOMAIN_PORT_DDI_D_IO:
		return "PORT_DDI_D_IO";
	case POWER_DOMAIN_PORT_DDI_E_IO:
		return "PORT_DDI_E_IO";
	case POWER_DOMAIN_PORT_DSI:
		return "PORT_DSI";
	case POWER_DOMAIN_PORT_CRT:
		return "PORT_CRT";
	case POWER_DOMAIN_PORT_OTHER:
		return "PORT_OTHER";
	case POWER_DOMAIN_VGA:
		return "VGA";
	case POWER_DOMAIN_AUDIO:
		return "AUDIO";
	case POWER_DOMAIN_PLLS:
		return "PLLS";
	case POWER_DOMAIN_AUX_A:
		return "AUX_A";
	case POWER_DOMAIN_AUX_B:
		return "AUX_B";
	case POWER_DOMAIN_AUX_C:
		return "AUX_C";
	case POWER_DOMAIN_AUX_D:
		return "AUX_D";
	case POWER_DOMAIN_GMBUS:
		return "GMBUS";
	case POWER_DOMAIN_INIT:
		return "INIT";
	case POWER_DOMAIN_MODESET:
		return "MODESET";
	default:
		MISSING_CASE(domain);
		return "?";
	}
}

static void intel_power_well_enable(struct drm_i915_private *dev_priv,
				    struct i915_power_well *power_well)
{
	DRM_DEBUG_KMS("enabling %s\n", power_well->name);
	power_well->ops->enable(dev_priv, power_well);
	power_well->hw_enabled = true;
}

static void intel_power_well_disable(struct drm_i915_private *dev_priv,
				     struct i915_power_well *power_well)
{
	DRM_DEBUG_KMS("disabling %s\n", power_well->name);
	power_well->hw_enabled = false;
	power_well->ops->disable(dev_priv, power_well);
}

static void intel_power_well_get(struct drm_i915_private *dev_priv,
				 struct i915_power_well *power_well)
{
	if (!power_well->count++)
		intel_power_well_enable(dev_priv, power_well);
}

static void intel_power_well_put(struct drm_i915_private *dev_priv,
				 struct i915_power_well *power_well)
{
	WARN(!power_well->count, "Use count on power well %s is already zero",
	     power_well->name);

	if (!--power_well->count)
		intel_power_well_disable(dev_priv, power_well);
}

/**
 * __intel_display_power_is_enabled - unlocked check for a power domain
 * @dev_priv: i915 device instance
 * @domain: power domain to check
 *
 * This is the unlocked version of intel_display_power_is_enabled() and should
 * only be used from error capture and recovery code where deadlocks are
 * possible.
 *
 * Returns:
 * True when the power domain is enabled, false otherwise.
 */
bool __intel_display_power_is_enabled(struct drm_i915_private *dev_priv,
				      enum intel_display_power_domain domain)
{
	struct i915_power_well *power_well;
	bool is_enabled;

	if (dev_priv->pm.suspended)
		return false;

	is_enabled = true;

	for_each_power_domain_well_rev(dev_priv, power_well, BIT_ULL(domain)) {
		if (power_well->always_on)
			continue;

		if (!power_well->hw_enabled) {
			is_enabled = false;
			break;
		}
	}

	return is_enabled;
}

/**
 * intel_display_power_is_enabled - check for a power domain
 * @dev_priv: i915 device instance
 * @domain: power domain to check
 *
 * This function can be used to check the hw power domain state. It is mostly
 * used in hardware state readout functions. Everywhere else code should rely
 * upon explicit power domain reference counting to ensure that the hardware
 * block is powered up before accessing it.
 *
 * Callers must hold the relevant modesetting locks to ensure that concurrent
 * threads can't disable the power well while the caller tries to read a few
 * registers.
 *
 * Returns:
 * True when the power domain is enabled, false otherwise.
 */
bool intel_display_power_is_enabled(struct drm_i915_private *dev_priv,
				    enum intel_display_power_domain domain)
{
	struct i915_power_domains *power_domains;
	bool ret;

	power_domains = &dev_priv->power_domains;

	mutex_lock(&power_domains->lock);
	ret = __intel_display_power_is_enabled(dev_priv, domain);
	mutex_unlock(&power_domains->lock);

	return ret;
}

/**
 * intel_display_set_init_power - set the initial power domain state
 * @dev_priv: i915 device instance
 * @enable: whether to enable or disable the initial power domain state
 *
 * For simplicity our driver load/unload and system suspend/resume code assumes
 * that all power domains are always enabled. This functions controls the state
 * of this little hack. While the initial power domain state is enabled runtime
 * pm is effectively disabled.
 */
void intel_display_set_init_power(struct drm_i915_private *dev_priv,
				  bool enable)
{
	if (dev_priv->power_domains.init_power_on == enable)
		return;

	if (enable)
		intel_display_power_get(dev_priv, POWER_DOMAIN_INIT);
	else
		intel_display_power_put(dev_priv, POWER_DOMAIN_INIT);

	dev_priv->power_domains.init_power_on = enable;
}

/*
 * Starting with Haswell, we have a "Power Down Well" that can be turned off
 * when not needed anymore. We have 4 registers that can request the power well
 * to be enabled, and it will only be disabled if none of the registers is
 * requesting it to be enabled.
 */
static void hsw_power_well_post_enable(struct drm_i915_private *dev_priv,
				       u8 irq_pipe_mask, bool has_vga)
{
	struct pci_dev *pdev = dev_priv->drm.pdev;

	/*
	 * After we re-enable the power well, if we touch VGA register 0x3d5
	 * we'll get unclaimed register interrupts. This stops after we write
	 * anything to the VGA MSR register. The vgacon module uses this
	 * register all the time, so if we unbind our driver and, as a
	 * consequence, bind vgacon, we'll get stuck in an infinite loop at
	 * console_unlock(). So make here we touch the VGA MSR register, making
	 * sure vgacon can keep working normally without triggering interrupts
	 * and error messages.
	 */
	if (has_vga) {
		vga_get_uninterruptible(pdev, VGA_RSRC_LEGACY_IO);
		outb(inb(VGA_MSR_READ), VGA_MSR_WRITE);
		vga_put(pdev, VGA_RSRC_LEGACY_IO);
	}

	if (irq_pipe_mask)
		gen8_irq_power_well_post_enable(dev_priv, irq_pipe_mask);
}

static void hsw_power_well_pre_disable(struct drm_i915_private *dev_priv,
				       u8 irq_pipe_mask)
{
	if (irq_pipe_mask)
		gen8_irq_power_well_pre_disable(dev_priv, irq_pipe_mask);
}


static void hsw_wait_for_power_well_enable(struct drm_i915_private *dev_priv,
					   struct i915_power_well *power_well)
{
	enum i915_power_well_id id = power_well->id;

	/* Timeout for PW1:10 us, AUX:not specified, other PWs:20 us. */
	WARN_ON(intel_wait_for_register(dev_priv,
					HSW_PWR_WELL_CTL_DRIVER(id),
					HSW_PWR_WELL_CTL_STATE(id),
					HSW_PWR_WELL_CTL_STATE(id),
					1));
}

static u32 hsw_power_well_requesters(struct drm_i915_private *dev_priv,
				     enum i915_power_well_id id)
{
	u32 req_mask = HSW_PWR_WELL_CTL_REQ(id);
	u32 ret;

	ret = I915_READ(HSW_PWR_WELL_CTL_BIOS(id)) & req_mask ? 1 : 0;
	ret |= I915_READ(HSW_PWR_WELL_CTL_DRIVER(id)) & req_mask ? 2 : 0;
	ret |= I915_READ(HSW_PWR_WELL_CTL_KVMR) & req_mask ? 4 : 0;
	ret |= I915_READ(HSW_PWR_WELL_CTL_DEBUG(id)) & req_mask ? 8 : 0;

	return ret;
}

static void hsw_wait_for_power_well_disable(struct drm_i915_private *dev_priv,
					    struct i915_power_well *power_well)
{
	enum i915_power_well_id id = power_well->id;
	bool disabled;
	u32 reqs;

	/*
	 * Bspec doesn't require waiting for PWs to get disabled, but still do
	 * this for paranoia. The known cases where a PW will be forced on:
	 * - a KVMR request on any power well via the KVMR request register
	 * - a DMC request on PW1 and MISC_IO power wells via the BIOS and
	 *   DEBUG request registers
	 * Skip the wait in case any of the request bits are set and print a
	 * diagnostic message.
	 */
	wait_for((disabled = !(I915_READ(HSW_PWR_WELL_CTL_DRIVER(id)) &
			       HSW_PWR_WELL_CTL_STATE(id))) ||
		 (reqs = hsw_power_well_requesters(dev_priv, id)), 1);
	if (disabled)
		return;

	DRM_DEBUG_KMS("%s forced on (bios:%d driver:%d kvmr:%d debug:%d)\n",
		      power_well->name,
		      !!(reqs & 1), !!(reqs & 2), !!(reqs & 4), !!(reqs & 8));
}

static void gen9_wait_for_power_well_fuses(struct drm_i915_private *dev_priv,
					   enum skl_power_gate pg)
{
	/* Timeout 5us for PG#0, for other PGs 1us */
	WARN_ON(intel_wait_for_register(dev_priv, SKL_FUSE_STATUS,
					SKL_FUSE_PG_DIST_STATUS(pg),
					SKL_FUSE_PG_DIST_STATUS(pg), 1));
}

static void hsw_power_well_enable(struct drm_i915_private *dev_priv,
				  struct i915_power_well *power_well)
{
	enum i915_power_well_id id = power_well->id;
	bool wait_fuses = power_well->hsw.has_fuses;
	enum skl_power_gate uninitialized_var(pg);
	u32 val;

	if (wait_fuses) {
		pg = SKL_PW_TO_PG(id);
		/*
		 * For PW1 we have to wait both for the PW0/PG0 fuse state
		 * before enabling the power well and PW1/PG1's own fuse
		 * state after the enabling. For all other power wells with
		 * fuses we only have to wait for that PW/PG's fuse state
		 * after the enabling.
		 */
		if (pg == SKL_PG1)
			gen9_wait_for_power_well_fuses(dev_priv, SKL_PG0);
	}

	val = I915_READ(HSW_PWR_WELL_CTL_DRIVER(id));
	I915_WRITE(HSW_PWR_WELL_CTL_DRIVER(id), val | HSW_PWR_WELL_CTL_REQ(id));
	hsw_wait_for_power_well_enable(dev_priv, power_well);

	if (wait_fuses)
		gen9_wait_for_power_well_fuses(dev_priv, pg);

	hsw_power_well_post_enable(dev_priv, power_well->hsw.irq_pipe_mask,
				   power_well->hsw.has_vga);
}

static void hsw_power_well_disable(struct drm_i915_private *dev_priv,
				   struct i915_power_well *power_well)
{
	enum i915_power_well_id id = power_well->id;
	u32 val;

	hsw_power_well_pre_disable(dev_priv, power_well->hsw.irq_pipe_mask);

	val = I915_READ(HSW_PWR_WELL_CTL_DRIVER(id));
	I915_WRITE(HSW_PWR_WELL_CTL_DRIVER(id),
		   val & ~HSW_PWR_WELL_CTL_REQ(id));
	hsw_wait_for_power_well_disable(dev_priv, power_well);
}

/*
 * We should only use the power well if we explicitly asked the hardware to
 * enable it, so check if it's enabled and also check if we've requested it to
 * be enabled.
 */
static bool hsw_power_well_enabled(struct drm_i915_private *dev_priv,
				   struct i915_power_well *power_well)
{
	enum i915_power_well_id id = power_well->id;
	u32 mask = HSW_PWR_WELL_CTL_REQ(id) | HSW_PWR_WELL_CTL_STATE(id);

	return (I915_READ(HSW_PWR_WELL_CTL_DRIVER(id)) & mask) == mask;
}

#define CNL_DISPLAY_POWERWELL_2_POWER_DOMAINS (		\
	BIT_ULL(POWER_DOMAIN_TRANSCODER_A) |		\
	BIT_ULL(POWER_DOMAIN_PIPE_B) |			\
	BIT_ULL(POWER_DOMAIN_TRANSCODER_B) |		\
	BIT_ULL(POWER_DOMAIN_PIPE_C) |			\
	BIT_ULL(POWER_DOMAIN_TRANSCODER_C) |		\
	BIT_ULL(POWER_DOMAIN_PIPE_B_PANEL_FITTER) |		\
	BIT_ULL(POWER_DOMAIN_PIPE_C_PANEL_FITTER) |		\
	BIT_ULL(POWER_DOMAIN_PORT_DDI_B_LANES) |		\
	BIT_ULL(POWER_DOMAIN_PORT_DDI_C_LANES) |		\
	BIT_ULL(POWER_DOMAIN_PORT_DDI_D_LANES) |		\
	BIT_ULL(POWER_DOMAIN_PORT_DDI_E_LANES) |		\
	BIT_ULL(POWER_DOMAIN_AUX_B) |                       \
	BIT_ULL(POWER_DOMAIN_AUX_C) |			\
	BIT_ULL(POWER_DOMAIN_AUX_D) |			\
	BIT_ULL(POWER_DOMAIN_AUDIO) |			\
	BIT_ULL(POWER_DOMAIN_VGA) |				\
	BIT_ULL(POWER_DOMAIN_INIT))
#define CNL_DISPLAY_DDI_A_IO_POWER_DOMAINS (		\
	BIT_ULL(POWER_DOMAIN_PORT_DDI_A_IO) |		\
	BIT_ULL(POWER_DOMAIN_PORT_DDI_E_IO) |		\
	BIT_ULL(POWER_DOMAIN_INIT))
#define CNL_DISPLAY_DDI_B_IO_POWER_DOMAINS (		\
	BIT_ULL(POWER_DOMAIN_PORT_DDI_B_IO) |		\
	BIT_ULL(POWER_DOMAIN_INIT))
#define CNL_DISPLAY_DDI_C_IO_POWER_DOMAINS (		\
	BIT_ULL(POWER_DOMAIN_PORT_DDI_C_IO) |		\
	BIT_ULL(POWER_DOMAIN_INIT))
#define CNL_DISPLAY_DDI_D_IO_POWER_DOMAINS (		\
	BIT_ULL(POWER_DOMAIN_PORT_DDI_D_IO) |		\
	BIT_ULL(POWER_DOMAIN_INIT))
#define CNL_DISPLAY_AUX_A_POWER_DOMAINS (		\
	BIT_ULL(POWER_DOMAIN_AUX_A) |			\
	BIT_ULL(POWER_DOMAIN_INIT))
#define CNL_DISPLAY_AUX_B_POWER_DOMAINS (		\
	BIT_ULL(POWER_DOMAIN_AUX_B) |			\
	BIT_ULL(POWER_DOMAIN_INIT))
#define CNL_DISPLAY_AUX_C_POWER_DOMAINS (		\
	BIT_ULL(POWER_DOMAIN_AUX_C) |			\
	BIT_ULL(POWER_DOMAIN_INIT))
#define CNL_DISPLAY_AUX_D_POWER_DOMAINS (		\
	BIT_ULL(POWER_DOMAIN_AUX_D) |			\
	BIT_ULL(POWER_DOMAIN_INIT))
#define CNL_DISPLAY_DC_OFF_POWER_DOMAINS (		\
	CNL_DISPLAY_POWERWELL_2_POWER_DOMAINS |		\
	BIT_ULL(POWER_DOMAIN_MODESET) |			\
	BIT_ULL(POWER_DOMAIN_AUX_A) |			\
	BIT_ULL(POWER_DOMAIN_INIT))

static void assert_can_enable_dc9(struct drm_i915_private *dev_priv)
{
	enum i915_power_well_id id = SKL_DISP_PW_2;

	WARN_ONCE((I915_READ(DC_STATE_EN) & DC_STATE_EN_DC9),
		  "DC9 already programmed to be enabled.\n");
	WARN_ONCE(I915_READ(DC_STATE_EN) & DC_STATE_EN_UPTO_DC5,
		  "DC5 still not disabled to enable DC9.\n");
	WARN_ONCE(I915_READ(HSW_PWR_WELL_CTL_DRIVER(id)) &
		  HSW_PWR_WELL_CTL_REQ(id),
		  "Power well 2 on.\n");
	WARN_ONCE(intel_irqs_enabled(dev_priv),
		  "Interrupts not disabled yet.\n");

	 /*
	  * TODO: check for the following to verify the conditions to enter DC9
	  * state are satisfied:
	  * 1] Check relevant display engine registers to verify if mode set
	  * disable sequence was followed.
	  * 2] Check if display uninitialize sequence is initialized.
	  */
}

static void assert_can_disable_dc9(struct drm_i915_private *dev_priv)
{
	WARN_ONCE(intel_irqs_enabled(dev_priv),
		  "Interrupts not disabled yet.\n");
	WARN_ONCE(I915_READ(DC_STATE_EN) & DC_STATE_EN_UPTO_DC5,
		  "DC5 still not disabled.\n");

	 /*
	  * TODO: check for the following to verify DC9 state was indeed
	  * entered before programming to disable it:
	  * 1] Check relevant display engine registers to verify if mode
	  *  set disable sequence was followed.
	  * 2] Check if display uninitialize sequence is initialized.
	  */
}

static void gen9_write_dc_state(struct drm_i915_private *dev_priv,
				u32 state)
{
	int rewrites = 0;
	int rereads = 0;
	u32 v;

	I915_WRITE(DC_STATE_EN, state);

	/* It has been observed that disabling the dc6 state sometimes
	 * doesn't stick and dmc keeps returning old value. Make sure
	 * the write really sticks enough times and also force rewrite until
	 * we are confident that state is exactly what we want.
	 */
	do  {
		v = I915_READ(DC_STATE_EN);

		if (v != state) {
			I915_WRITE(DC_STATE_EN, state);
			rewrites++;
			rereads = 0;
		} else if (rereads++ > 5) {
			break;
		}

	} while (rewrites < 100);

	if (v != state)
		DRM_ERROR("Writing dc state to 0x%x failed, now 0x%x\n",
			  state, v);

	/* Most of the times we need one retry, avoid spam */
	if (rewrites > 1)
		DRM_DEBUG_KMS("Rewrote dc state to 0x%x %d times\n",
			      state, rewrites);
}

static u32 gen9_dc_mask(struct drm_i915_private *dev_priv)
{
	u32 mask;

	mask = DC_STATE_EN_UPTO_DC5;
	if (IS_GEN9_LP(dev_priv))
		mask |= DC_STATE_EN_DC9;
	else
		mask |= DC_STATE_EN_UPTO_DC6;

	return mask;
}

void gen9_sanitize_dc_state(struct drm_i915_private *dev_priv)
{
	u32 val;

	val = I915_READ(DC_STATE_EN) & gen9_dc_mask(dev_priv);

	DRM_DEBUG_KMS("Resetting DC state tracking from %02x to %02x\n",
		      dev_priv->csr.dc_state, val);
	dev_priv->csr.dc_state = val;
}

static void gen9_set_dc_state(struct drm_i915_private *dev_priv, uint32_t state)
{
	uint32_t val;
	uint32_t mask;

	if (WARN_ON_ONCE(state & ~dev_priv->csr.allowed_dc_mask))
		state &= dev_priv->csr.allowed_dc_mask;

	val = I915_READ(DC_STATE_EN);
	mask = gen9_dc_mask(dev_priv);
	DRM_DEBUG_KMS("Setting DC state from %02x to %02x\n",
		      val & mask, state);

	/* Check if DMC is ignoring our DC state requests */
	if ((val & mask) != dev_priv->csr.dc_state)
		DRM_ERROR("DC state mismatch (0x%x -> 0x%x)\n",
			  dev_priv->csr.dc_state, val & mask);

	val &= ~mask;
	val |= state;

	gen9_write_dc_state(dev_priv, val);

	dev_priv->csr.dc_state = val & mask;
}

void bxt_enable_dc9(struct drm_i915_private *dev_priv)
{
	assert_can_enable_dc9(dev_priv);

	DRM_DEBUG_KMS("Enabling DC9\n");

	intel_power_sequencer_reset(dev_priv);
	gen9_set_dc_state(dev_priv, DC_STATE_EN_DC9);
}

void bxt_disable_dc9(struct drm_i915_private *dev_priv)
{
	assert_can_disable_dc9(dev_priv);

	DRM_DEBUG_KMS("Disabling DC9\n");

	gen9_set_dc_state(dev_priv, DC_STATE_DISABLE);

	intel_pps_unlock_regs_wa(dev_priv);
}

static void assert_csr_loaded(struct drm_i915_private *dev_priv)
{
	WARN_ONCE(!I915_READ(CSR_PROGRAM(0)),
		  "CSR program storage start is NULL\n");
	WARN_ONCE(!I915_READ(CSR_SSP_BASE), "CSR SSP Base Not fine\n");
	WARN_ONCE(!I915_READ(CSR_HTP_SKL), "CSR HTP Not fine\n");
}

static void assert_can_enable_dc5(struct drm_i915_private *dev_priv)
{
	bool pg2_enabled = intel_display_power_well_is_enabled(dev_priv,
					SKL_DISP_PW_2);

	WARN_ONCE(pg2_enabled, "PG2 not disabled to enable DC5.\n");

	WARN_ONCE((I915_READ(DC_STATE_EN) & DC_STATE_EN_UPTO_DC5),
		  "DC5 already programmed to be enabled.\n");
	assert_rpm_wakelock_held(dev_priv);

	assert_csr_loaded(dev_priv);
}

void gen9_enable_dc5(struct drm_i915_private *dev_priv)
{
	assert_can_enable_dc5(dev_priv);

	DRM_DEBUG_KMS("Enabling DC5\n");

	gen9_set_dc_state(dev_priv, DC_STATE_EN_UPTO_DC5);
}

static void assert_can_enable_dc6(struct drm_i915_private *dev_priv)
{
	WARN_ONCE(I915_READ(UTIL_PIN_CTL) & UTIL_PIN_ENABLE,
		  "Backlight is not disabled.\n");
	WARN_ONCE((I915_READ(DC_STATE_EN) & DC_STATE_EN_UPTO_DC6),
		  "DC6 already programmed to be enabled.\n");

	assert_csr_loaded(dev_priv);
}

void skl_enable_dc6(struct drm_i915_private *dev_priv)
{
	assert_can_enable_dc6(dev_priv);

	DRM_DEBUG_KMS("Enabling DC6\n");

	gen9_set_dc_state(dev_priv, DC_STATE_EN_UPTO_DC6);

}

void skl_disable_dc6(struct drm_i915_private *dev_priv)
{
	DRM_DEBUG_KMS("Disabling DC6\n");

	gen9_set_dc_state(dev_priv, DC_STATE_DISABLE);
}

<<<<<<< HEAD
static void
gen9_sanitize_power_well_requests(struct drm_i915_private *dev_priv,
				  struct i915_power_well *power_well)
{
	enum skl_disp_power_wells power_well_id = power_well->id;
	u32 val;
	u32 mask;

	mask = SKL_POWER_WELL_REQ(power_well_id);

	val = I915_READ(HSW_PWR_WELL_KVMR);
	if (WARN_ONCE(val & mask, "Clearing unexpected KVMR request for %s\n",
		      power_well->name))
		I915_WRITE(HSW_PWR_WELL_KVMR, val & ~mask);

	val = I915_READ(HSW_PWR_WELL_BIOS);
	val |= I915_READ(HSW_PWR_WELL_DEBUG);

	if (!(val & mask))
		return;

	/*
	 * DMC is known to force on the request bits for power well 1 on SKL
	 * and BXT and the misc IO power well on SKL but we don't expect any
	 * other request bits to be set, so WARN for those.
	 */
	if (power_well_id == SKL_DISP_PW_1 ||
	    (IS_GEN9_BC(dev_priv) &&
	     power_well_id == SKL_DISP_PW_MISC_IO))
		DRM_DEBUG_DRIVER("Clearing auxiliary requests for %s forced on "
				 "by DMC\n", power_well->name);
	else
		WARN_ONCE(1, "Clearing unexpected auxiliary requests for %s\n",
			  power_well->name);

	I915_WRITE(HSW_PWR_WELL_BIOS, val & ~mask);
	I915_WRITE(HSW_PWR_WELL_DEBUG, val & ~mask);
}

static void skl_set_power_well(struct drm_i915_private *dev_priv,
			       struct i915_power_well *power_well, bool enable)
{
	uint32_t tmp, fuse_status;
	uint32_t req_mask, state_mask;
	bool is_enabled, enable_requested, check_fuse_status = false;

	tmp = I915_READ(HSW_PWR_WELL_DRIVER);
	fuse_status = I915_READ(SKL_FUSE_STATUS);

	switch (power_well->id) {
	case SKL_DISP_PW_1:
		if (intel_wait_for_register(dev_priv,
					    SKL_FUSE_STATUS,
					    SKL_FUSE_PG0_DIST_STATUS,
					    SKL_FUSE_PG0_DIST_STATUS,
					    1)) {
			DRM_ERROR("PG0 not enabled\n");
			return;
		}
		break;
	case SKL_DISP_PW_2:
		if (!(fuse_status & SKL_FUSE_PG1_DIST_STATUS)) {
			DRM_ERROR("PG1 in disabled state\n");
			return;
		}
		break;
	case SKL_DISP_PW_MISC_IO:
	case SKL_DISP_PW_DDI_A_E: /* GLK_DISP_PW_DDI_A, CNL_DISP_PW_DDI_A */
	case SKL_DISP_PW_DDI_B:
	case SKL_DISP_PW_DDI_C:
	case SKL_DISP_PW_DDI_D:
	case GLK_DISP_PW_AUX_A: /* CNL_DISP_PW_AUX_A */
	case GLK_DISP_PW_AUX_B: /* CNL_DISP_PW_AUX_B */
	case GLK_DISP_PW_AUX_C: /* CNL_DISP_PW_AUX_C */
	case CNL_DISP_PW_AUX_D:
		break;
	default:
		WARN(1, "Unknown power well %lu\n", power_well->id);
		return;
	}

	req_mask = SKL_POWER_WELL_REQ(power_well->id);
	enable_requested = tmp & req_mask;
	state_mask = SKL_POWER_WELL_STATE(power_well->id);
	is_enabled = tmp & state_mask;

	if (!enable && enable_requested)
		skl_power_well_pre_disable(dev_priv, power_well);

	if (enable) {
		if (!enable_requested) {
			WARN((tmp & state_mask) &&
				!I915_READ(HSW_PWR_WELL_BIOS),
				"Invalid for power well status to be enabled, unless done by the BIOS, \
				when request is to disable!\n");
			I915_WRITE(HSW_PWR_WELL_DRIVER, tmp | req_mask);
		}

		if (!is_enabled) {
			DRM_DEBUG_KMS("Enabling %s\n", power_well->name);
			check_fuse_status = true;
		}
	} else {
		if (enable_requested) {
			I915_WRITE(HSW_PWR_WELL_DRIVER,	tmp & ~req_mask);
			POSTING_READ(HSW_PWR_WELL_DRIVER);
			DRM_DEBUG_KMS("Disabling %s\n", power_well->name);
		}

		gen9_sanitize_power_well_requests(dev_priv, power_well);
	}

	if (wait_for(!!(I915_READ(HSW_PWR_WELL_DRIVER) & state_mask) == enable,
		     1))
		DRM_ERROR("%s %s timeout\n",
			  power_well->name, enable ? "enable" : "disable");

	if (check_fuse_status) {
		if (power_well->id == SKL_DISP_PW_1) {
			if (intel_wait_for_register(dev_priv,
						    SKL_FUSE_STATUS,
						    SKL_FUSE_PG1_DIST_STATUS,
						    SKL_FUSE_PG1_DIST_STATUS,
						    1))
				DRM_ERROR("PG1 distributing status timeout\n");
		} else if (power_well->id == SKL_DISP_PW_2) {
			if (intel_wait_for_register(dev_priv,
						    SKL_FUSE_STATUS,
						    SKL_FUSE_PG2_DIST_STATUS,
						    SKL_FUSE_PG2_DIST_STATUS,
						    1))
				DRM_ERROR("PG2 distributing status timeout\n");
		}
	}

	if (enable && !is_enabled)
		skl_power_well_post_enable(dev_priv, power_well);
}

=======
>>>>>>> bb176f67
static void hsw_power_well_sync_hw(struct drm_i915_private *dev_priv,
				   struct i915_power_well *power_well)
{
	enum i915_power_well_id id = power_well->id;
	u32 mask = HSW_PWR_WELL_CTL_REQ(id);
	u32 bios_req = I915_READ(HSW_PWR_WELL_CTL_BIOS(id));

	/* Take over the request bit if set by BIOS. */
	if (bios_req & mask) {
		u32 drv_req = I915_READ(HSW_PWR_WELL_CTL_DRIVER(id));

		if (!(drv_req & mask))
			I915_WRITE(HSW_PWR_WELL_CTL_DRIVER(id), drv_req | mask);
		I915_WRITE(HSW_PWR_WELL_CTL_BIOS(id), bios_req & ~mask);
	}
}

static void bxt_dpio_cmn_power_well_enable(struct drm_i915_private *dev_priv,
					   struct i915_power_well *power_well)
{
	bxt_ddi_phy_init(dev_priv, power_well->bxt.phy);
}

static void bxt_dpio_cmn_power_well_disable(struct drm_i915_private *dev_priv,
					    struct i915_power_well *power_well)
{
	bxt_ddi_phy_uninit(dev_priv, power_well->bxt.phy);
}

static bool bxt_dpio_cmn_power_well_enabled(struct drm_i915_private *dev_priv,
					    struct i915_power_well *power_well)
{
	return bxt_ddi_phy_is_enabled(dev_priv, power_well->bxt.phy);
}

static void bxt_verify_ddi_phy_power_wells(struct drm_i915_private *dev_priv)
{
	struct i915_power_well *power_well;

	power_well = lookup_power_well(dev_priv, BXT_DPIO_CMN_A);
	if (power_well->count > 0)
		bxt_ddi_phy_verify_state(dev_priv, power_well->bxt.phy);

	power_well = lookup_power_well(dev_priv, BXT_DPIO_CMN_BC);
	if (power_well->count > 0)
		bxt_ddi_phy_verify_state(dev_priv, power_well->bxt.phy);

	if (IS_GEMINILAKE(dev_priv)) {
		power_well = lookup_power_well(dev_priv, GLK_DPIO_CMN_C);
		if (power_well->count > 0)
			bxt_ddi_phy_verify_state(dev_priv, power_well->bxt.phy);
	}
}

static bool gen9_dc_off_power_well_enabled(struct drm_i915_private *dev_priv,
					   struct i915_power_well *power_well)
{
	return (I915_READ(DC_STATE_EN) & DC_STATE_EN_UPTO_DC5_DC6_MASK) == 0;
}

static void gen9_assert_dbuf_enabled(struct drm_i915_private *dev_priv)
{
	u32 tmp = I915_READ(DBUF_CTL);

	WARN((tmp & (DBUF_POWER_STATE | DBUF_POWER_REQUEST)) !=
	     (DBUF_POWER_STATE | DBUF_POWER_REQUEST),
	     "Unexpected DBuf power power state (0x%08x)\n", tmp);
}

static void gen9_dc_off_power_well_enable(struct drm_i915_private *dev_priv,
					  struct i915_power_well *power_well)
{
	struct intel_cdclk_state cdclk_state = {};

	gen9_set_dc_state(dev_priv, DC_STATE_DISABLE);

	dev_priv->display.get_cdclk(dev_priv, &cdclk_state);
	WARN_ON(!intel_cdclk_state_compare(&dev_priv->cdclk.hw, &cdclk_state));

	gen9_assert_dbuf_enabled(dev_priv);

	if (IS_GEN9_LP(dev_priv))
		bxt_verify_ddi_phy_power_wells(dev_priv);
}

static void gen9_dc_off_power_well_disable(struct drm_i915_private *dev_priv,
					   struct i915_power_well *power_well)
{
	if (!dev_priv->csr.dmc_payload)
		return;

	if (dev_priv->csr.allowed_dc_mask & DC_STATE_EN_UPTO_DC6)
		skl_enable_dc6(dev_priv);
	else if (dev_priv->csr.allowed_dc_mask & DC_STATE_EN_UPTO_DC5)
		gen9_enable_dc5(dev_priv);
}

static void i9xx_power_well_sync_hw_noop(struct drm_i915_private *dev_priv,
					 struct i915_power_well *power_well)
{
}

static void i9xx_always_on_power_well_noop(struct drm_i915_private *dev_priv,
					   struct i915_power_well *power_well)
{
}

static bool i9xx_always_on_power_well_enabled(struct drm_i915_private *dev_priv,
					     struct i915_power_well *power_well)
{
	return true;
}

static void i830_pipes_power_well_enable(struct drm_i915_private *dev_priv,
					 struct i915_power_well *power_well)
{
	if ((I915_READ(PIPECONF(PIPE_A)) & PIPECONF_ENABLE) == 0)
		i830_enable_pipe(dev_priv, PIPE_A);
	if ((I915_READ(PIPECONF(PIPE_B)) & PIPECONF_ENABLE) == 0)
		i830_enable_pipe(dev_priv, PIPE_B);
}

static void i830_pipes_power_well_disable(struct drm_i915_private *dev_priv,
					  struct i915_power_well *power_well)
{
	i830_disable_pipe(dev_priv, PIPE_B);
	i830_disable_pipe(dev_priv, PIPE_A);
}

static bool i830_pipes_power_well_enabled(struct drm_i915_private *dev_priv,
					  struct i915_power_well *power_well)
{
	return I915_READ(PIPECONF(PIPE_A)) & PIPECONF_ENABLE &&
		I915_READ(PIPECONF(PIPE_B)) & PIPECONF_ENABLE;
}

static void i830_pipes_power_well_sync_hw(struct drm_i915_private *dev_priv,
					  struct i915_power_well *power_well)
{
	if (power_well->count > 0)
		i830_pipes_power_well_enable(dev_priv, power_well);
	else
		i830_pipes_power_well_disable(dev_priv, power_well);
}

static void vlv_set_power_well(struct drm_i915_private *dev_priv,
			       struct i915_power_well *power_well, bool enable)
{
	enum i915_power_well_id power_well_id = power_well->id;
	u32 mask;
	u32 state;
	u32 ctrl;

	mask = PUNIT_PWRGT_MASK(power_well_id);
	state = enable ? PUNIT_PWRGT_PWR_ON(power_well_id) :
			 PUNIT_PWRGT_PWR_GATE(power_well_id);

	mutex_lock(&dev_priv->rps.hw_lock);

#define COND \
	((vlv_punit_read(dev_priv, PUNIT_REG_PWRGT_STATUS) & mask) == state)

	if (COND)
		goto out;

	ctrl = vlv_punit_read(dev_priv, PUNIT_REG_PWRGT_CTRL);
	ctrl &= ~mask;
	ctrl |= state;
	vlv_punit_write(dev_priv, PUNIT_REG_PWRGT_CTRL, ctrl);

	if (wait_for(COND, 100))
		DRM_ERROR("timeout setting power well state %08x (%08x)\n",
			  state,
			  vlv_punit_read(dev_priv, PUNIT_REG_PWRGT_CTRL));

#undef COND

out:
	mutex_unlock(&dev_priv->rps.hw_lock);
}

static void vlv_power_well_enable(struct drm_i915_private *dev_priv,
				  struct i915_power_well *power_well)
{
	vlv_set_power_well(dev_priv, power_well, true);
}

static void vlv_power_well_disable(struct drm_i915_private *dev_priv,
				   struct i915_power_well *power_well)
{
	vlv_set_power_well(dev_priv, power_well, false);
}

static bool vlv_power_well_enabled(struct drm_i915_private *dev_priv,
				   struct i915_power_well *power_well)
{
	enum i915_power_well_id power_well_id = power_well->id;
	bool enabled = false;
	u32 mask;
	u32 state;
	u32 ctrl;

	mask = PUNIT_PWRGT_MASK(power_well_id);
	ctrl = PUNIT_PWRGT_PWR_ON(power_well_id);

	mutex_lock(&dev_priv->rps.hw_lock);

	state = vlv_punit_read(dev_priv, PUNIT_REG_PWRGT_STATUS) & mask;
	/*
	 * We only ever set the power-on and power-gate states, anything
	 * else is unexpected.
	 */
	WARN_ON(state != PUNIT_PWRGT_PWR_ON(power_well_id) &&
		state != PUNIT_PWRGT_PWR_GATE(power_well_id));
	if (state == ctrl)
		enabled = true;

	/*
	 * A transient state at this point would mean some unexpected party
	 * is poking at the power controls too.
	 */
	ctrl = vlv_punit_read(dev_priv, PUNIT_REG_PWRGT_CTRL) & mask;
	WARN_ON(ctrl != state);

	mutex_unlock(&dev_priv->rps.hw_lock);

	return enabled;
}

static void vlv_init_display_clock_gating(struct drm_i915_private *dev_priv)
{
	u32 val;

	/*
	 * On driver load, a pipe may be active and driving a DSI display.
	 * Preserve DPOUNIT_CLOCK_GATE_DISABLE to avoid the pipe getting stuck
	 * (and never recovering) in this case. intel_dsi_post_disable() will
	 * clear it when we turn off the display.
	 */
	val = I915_READ(DSPCLK_GATE_D);
	val &= DPOUNIT_CLOCK_GATE_DISABLE;
	val |= VRHUNIT_CLOCK_GATE_DISABLE;
	I915_WRITE(DSPCLK_GATE_D, val);

	/*
	 * Disable trickle feed and enable pnd deadline calculation
	 */
	I915_WRITE(MI_ARB_VLV, MI_ARB_DISPLAY_TRICKLE_FEED_DISABLE);
	I915_WRITE(CBR1_VLV, 0);

	WARN_ON(dev_priv->rawclk_freq == 0);

	I915_WRITE(RAWCLK_FREQ_VLV,
		   DIV_ROUND_CLOSEST(dev_priv->rawclk_freq, 1000));
}

static void vlv_display_power_well_init(struct drm_i915_private *dev_priv)
{
	struct intel_encoder *encoder;
	enum pipe pipe;

	/*
	 * Enable the CRI clock source so we can get at the
	 * display and the reference clock for VGA
	 * hotplug / manual detection. Supposedly DSI also
	 * needs the ref clock up and running.
	 *
	 * CHV DPLL B/C have some issues if VGA mode is enabled.
	 */
	for_each_pipe(dev_priv, pipe) {
		u32 val = I915_READ(DPLL(pipe));

		val |= DPLL_REF_CLK_ENABLE_VLV | DPLL_VGA_MODE_DIS;
		if (pipe != PIPE_A)
			val |= DPLL_INTEGRATED_CRI_CLK_VLV;

		I915_WRITE(DPLL(pipe), val);
	}

	vlv_init_display_clock_gating(dev_priv);

	spin_lock_irq(&dev_priv->irq_lock);
	valleyview_enable_display_irqs(dev_priv);
	spin_unlock_irq(&dev_priv->irq_lock);

	/*
	 * During driver initialization/resume we can avoid restoring the
	 * part of the HW/SW state that will be inited anyway explicitly.
	 */
	if (dev_priv->power_domains.initializing)
		return;

	intel_hpd_init(dev_priv);

	/* Re-enable the ADPA, if we have one */
	for_each_intel_encoder(&dev_priv->drm, encoder) {
		if (encoder->type == INTEL_OUTPUT_ANALOG)
			intel_crt_reset(&encoder->base);
	}

	i915_redisable_vga_power_on(dev_priv);

	intel_pps_unlock_regs_wa(dev_priv);
}

static void vlv_display_power_well_deinit(struct drm_i915_private *dev_priv)
{
	spin_lock_irq(&dev_priv->irq_lock);
	valleyview_disable_display_irqs(dev_priv);
	spin_unlock_irq(&dev_priv->irq_lock);

	/* make sure we're done processing display irqs */
	synchronize_irq(dev_priv->drm.irq);

	intel_power_sequencer_reset(dev_priv);

	/* Prevent us from re-enabling polling on accident in late suspend */
	if (!dev_priv->drm.dev->power.is_suspended)
		intel_hpd_poll_init(dev_priv);
}

static void vlv_display_power_well_enable(struct drm_i915_private *dev_priv,
					  struct i915_power_well *power_well)
{
	WARN_ON_ONCE(power_well->id != PUNIT_POWER_WELL_DISP2D);

	vlv_set_power_well(dev_priv, power_well, true);

	vlv_display_power_well_init(dev_priv);
}

static void vlv_display_power_well_disable(struct drm_i915_private *dev_priv,
					   struct i915_power_well *power_well)
{
	WARN_ON_ONCE(power_well->id != PUNIT_POWER_WELL_DISP2D);

	vlv_display_power_well_deinit(dev_priv);

	vlv_set_power_well(dev_priv, power_well, false);
}

static void vlv_dpio_cmn_power_well_enable(struct drm_i915_private *dev_priv,
					   struct i915_power_well *power_well)
{
	WARN_ON_ONCE(power_well->id != PUNIT_POWER_WELL_DPIO_CMN_BC);

	/* since ref/cri clock was enabled */
	udelay(1); /* >10ns for cmnreset, >0ns for sidereset */

	vlv_set_power_well(dev_priv, power_well, true);

	/*
	 * From VLV2A0_DP_eDP_DPIO_driver_vbios_notes_10.docx -
	 *  6.	De-assert cmn_reset/side_reset. Same as VLV X0.
	 *   a.	GUnit 0x2110 bit[0] set to 1 (def 0)
	 *   b.	The other bits such as sfr settings / modesel may all
	 *	be set to 0.
	 *
	 * This should only be done on init and resume from S3 with
	 * both PLLs disabled, or we risk losing DPIO and PLL
	 * synchronization.
	 */
	I915_WRITE(DPIO_CTL, I915_READ(DPIO_CTL) | DPIO_CMNRST);
}

static void vlv_dpio_cmn_power_well_disable(struct drm_i915_private *dev_priv,
					    struct i915_power_well *power_well)
{
	enum pipe pipe;

	WARN_ON_ONCE(power_well->id != PUNIT_POWER_WELL_DPIO_CMN_BC);

	for_each_pipe(dev_priv, pipe)
		assert_pll_disabled(dev_priv, pipe);

	/* Assert common reset */
	I915_WRITE(DPIO_CTL, I915_READ(DPIO_CTL) & ~DPIO_CMNRST);

	vlv_set_power_well(dev_priv, power_well, false);
}

#define POWER_DOMAIN_MASK (GENMASK_ULL(POWER_DOMAIN_NUM - 1, 0))

static struct i915_power_well *
lookup_power_well(struct drm_i915_private *dev_priv,
		  enum i915_power_well_id power_well_id)
{
	struct i915_power_domains *power_domains = &dev_priv->power_domains;
	int i;

	for (i = 0; i < power_domains->power_well_count; i++) {
		struct i915_power_well *power_well;

		power_well = &power_domains->power_wells[i];
		if (power_well->id == power_well_id)
			return power_well;
	}

	return NULL;
}

#define BITS_SET(val, bits) (((val) & (bits)) == (bits))

static void assert_chv_phy_status(struct drm_i915_private *dev_priv)
{
	struct i915_power_well *cmn_bc =
		lookup_power_well(dev_priv, PUNIT_POWER_WELL_DPIO_CMN_BC);
	struct i915_power_well *cmn_d =
		lookup_power_well(dev_priv, PUNIT_POWER_WELL_DPIO_CMN_D);
	u32 phy_control = dev_priv->chv_phy_control;
	u32 phy_status = 0;
	u32 phy_status_mask = 0xffffffff;

	/*
	 * The BIOS can leave the PHY is some weird state
	 * where it doesn't fully power down some parts.
	 * Disable the asserts until the PHY has been fully
	 * reset (ie. the power well has been disabled at
	 * least once).
	 */
	if (!dev_priv->chv_phy_assert[DPIO_PHY0])
		phy_status_mask &= ~(PHY_STATUS_CMN_LDO(DPIO_PHY0, DPIO_CH0) |
				     PHY_STATUS_SPLINE_LDO(DPIO_PHY0, DPIO_CH0, 0) |
				     PHY_STATUS_SPLINE_LDO(DPIO_PHY0, DPIO_CH0, 1) |
				     PHY_STATUS_CMN_LDO(DPIO_PHY0, DPIO_CH1) |
				     PHY_STATUS_SPLINE_LDO(DPIO_PHY0, DPIO_CH1, 0) |
				     PHY_STATUS_SPLINE_LDO(DPIO_PHY0, DPIO_CH1, 1));

	if (!dev_priv->chv_phy_assert[DPIO_PHY1])
		phy_status_mask &= ~(PHY_STATUS_CMN_LDO(DPIO_PHY1, DPIO_CH0) |
				     PHY_STATUS_SPLINE_LDO(DPIO_PHY1, DPIO_CH0, 0) |
				     PHY_STATUS_SPLINE_LDO(DPIO_PHY1, DPIO_CH0, 1));

	if (cmn_bc->ops->is_enabled(dev_priv, cmn_bc)) {
		phy_status |= PHY_POWERGOOD(DPIO_PHY0);

		/* this assumes override is only used to enable lanes */
		if ((phy_control & PHY_CH_POWER_DOWN_OVRD_EN(DPIO_PHY0, DPIO_CH0)) == 0)
			phy_control |= PHY_CH_POWER_DOWN_OVRD(0xf, DPIO_PHY0, DPIO_CH0);

		if ((phy_control & PHY_CH_POWER_DOWN_OVRD_EN(DPIO_PHY0, DPIO_CH1)) == 0)
			phy_control |= PHY_CH_POWER_DOWN_OVRD(0xf, DPIO_PHY0, DPIO_CH1);

		/* CL1 is on whenever anything is on in either channel */
		if (BITS_SET(phy_control,
			     PHY_CH_POWER_DOWN_OVRD(0xf, DPIO_PHY0, DPIO_CH0) |
			     PHY_CH_POWER_DOWN_OVRD(0xf, DPIO_PHY0, DPIO_CH1)))
			phy_status |= PHY_STATUS_CMN_LDO(DPIO_PHY0, DPIO_CH0);

		/*
		 * The DPLLB check accounts for the pipe B + port A usage
		 * with CL2 powered up but all the lanes in the second channel
		 * powered down.
		 */
		if (BITS_SET(phy_control,
			     PHY_CH_POWER_DOWN_OVRD(0xf, DPIO_PHY0, DPIO_CH1)) &&
		    (I915_READ(DPLL(PIPE_B)) & DPLL_VCO_ENABLE) == 0)
			phy_status |= PHY_STATUS_CMN_LDO(DPIO_PHY0, DPIO_CH1);

		if (BITS_SET(phy_control,
			     PHY_CH_POWER_DOWN_OVRD(0x3, DPIO_PHY0, DPIO_CH0)))
			phy_status |= PHY_STATUS_SPLINE_LDO(DPIO_PHY0, DPIO_CH0, 0);
		if (BITS_SET(phy_control,
			     PHY_CH_POWER_DOWN_OVRD(0xc, DPIO_PHY0, DPIO_CH0)))
			phy_status |= PHY_STATUS_SPLINE_LDO(DPIO_PHY0, DPIO_CH0, 1);

		if (BITS_SET(phy_control,
			     PHY_CH_POWER_DOWN_OVRD(0x3, DPIO_PHY0, DPIO_CH1)))
			phy_status |= PHY_STATUS_SPLINE_LDO(DPIO_PHY0, DPIO_CH1, 0);
		if (BITS_SET(phy_control,
			     PHY_CH_POWER_DOWN_OVRD(0xc, DPIO_PHY0, DPIO_CH1)))
			phy_status |= PHY_STATUS_SPLINE_LDO(DPIO_PHY0, DPIO_CH1, 1);
	}

	if (cmn_d->ops->is_enabled(dev_priv, cmn_d)) {
		phy_status |= PHY_POWERGOOD(DPIO_PHY1);

		/* this assumes override is only used to enable lanes */
		if ((phy_control & PHY_CH_POWER_DOWN_OVRD_EN(DPIO_PHY1, DPIO_CH0)) == 0)
			phy_control |= PHY_CH_POWER_DOWN_OVRD(0xf, DPIO_PHY1, DPIO_CH0);

		if (BITS_SET(phy_control,
			     PHY_CH_POWER_DOWN_OVRD(0xf, DPIO_PHY1, DPIO_CH0)))
			phy_status |= PHY_STATUS_CMN_LDO(DPIO_PHY1, DPIO_CH0);

		if (BITS_SET(phy_control,
			     PHY_CH_POWER_DOWN_OVRD(0x3, DPIO_PHY1, DPIO_CH0)))
			phy_status |= PHY_STATUS_SPLINE_LDO(DPIO_PHY1, DPIO_CH0, 0);
		if (BITS_SET(phy_control,
			     PHY_CH_POWER_DOWN_OVRD(0xc, DPIO_PHY1, DPIO_CH0)))
			phy_status |= PHY_STATUS_SPLINE_LDO(DPIO_PHY1, DPIO_CH0, 1);
	}

	phy_status &= phy_status_mask;

	/*
	 * The PHY may be busy with some initial calibration and whatnot,
	 * so the power state can take a while to actually change.
	 */
	if (intel_wait_for_register(dev_priv,
				    DISPLAY_PHY_STATUS,
				    phy_status_mask,
				    phy_status,
				    10))
		DRM_ERROR("Unexpected PHY_STATUS 0x%08x, expected 0x%08x (PHY_CONTROL=0x%08x)\n",
			  I915_READ(DISPLAY_PHY_STATUS) & phy_status_mask,
			   phy_status, dev_priv->chv_phy_control);
}

#undef BITS_SET

static void chv_dpio_cmn_power_well_enable(struct drm_i915_private *dev_priv,
					   struct i915_power_well *power_well)
{
	enum dpio_phy phy;
	enum pipe pipe;
	uint32_t tmp;

	WARN_ON_ONCE(power_well->id != PUNIT_POWER_WELL_DPIO_CMN_BC &&
		     power_well->id != PUNIT_POWER_WELL_DPIO_CMN_D);

	if (power_well->id == PUNIT_POWER_WELL_DPIO_CMN_BC) {
		pipe = PIPE_A;
		phy = DPIO_PHY0;
	} else {
		pipe = PIPE_C;
		phy = DPIO_PHY1;
	}

	/* since ref/cri clock was enabled */
	udelay(1); /* >10ns for cmnreset, >0ns for sidereset */
	vlv_set_power_well(dev_priv, power_well, true);

	/* Poll for phypwrgood signal */
	if (intel_wait_for_register(dev_priv,
				    DISPLAY_PHY_STATUS,
				    PHY_POWERGOOD(phy),
				    PHY_POWERGOOD(phy),
				    1))
		DRM_ERROR("Display PHY %d is not power up\n", phy);

	mutex_lock(&dev_priv->sb_lock);

	/* Enable dynamic power down */
	tmp = vlv_dpio_read(dev_priv, pipe, CHV_CMN_DW28);
	tmp |= DPIO_DYNPWRDOWNEN_CH0 | DPIO_CL1POWERDOWNEN |
		DPIO_SUS_CLK_CONFIG_GATE_CLKREQ;
	vlv_dpio_write(dev_priv, pipe, CHV_CMN_DW28, tmp);

	if (power_well->id == PUNIT_POWER_WELL_DPIO_CMN_BC) {
		tmp = vlv_dpio_read(dev_priv, pipe, _CHV_CMN_DW6_CH1);
		tmp |= DPIO_DYNPWRDOWNEN_CH1;
		vlv_dpio_write(dev_priv, pipe, _CHV_CMN_DW6_CH1, tmp);
	} else {
		/*
		 * Force the non-existing CL2 off. BXT does this
		 * too, so maybe it saves some power even though
		 * CL2 doesn't exist?
		 */
		tmp = vlv_dpio_read(dev_priv, pipe, CHV_CMN_DW30);
		tmp |= DPIO_CL2_LDOFUSE_PWRENB;
		vlv_dpio_write(dev_priv, pipe, CHV_CMN_DW30, tmp);
	}

	mutex_unlock(&dev_priv->sb_lock);

	dev_priv->chv_phy_control |= PHY_COM_LANE_RESET_DEASSERT(phy);
	I915_WRITE(DISPLAY_PHY_CONTROL, dev_priv->chv_phy_control);

	DRM_DEBUG_KMS("Enabled DPIO PHY%d (PHY_CONTROL=0x%08x)\n",
		      phy, dev_priv->chv_phy_control);

	assert_chv_phy_status(dev_priv);
}

static void chv_dpio_cmn_power_well_disable(struct drm_i915_private *dev_priv,
					    struct i915_power_well *power_well)
{
	enum dpio_phy phy;

	WARN_ON_ONCE(power_well->id != PUNIT_POWER_WELL_DPIO_CMN_BC &&
		     power_well->id != PUNIT_POWER_WELL_DPIO_CMN_D);

	if (power_well->id == PUNIT_POWER_WELL_DPIO_CMN_BC) {
		phy = DPIO_PHY0;
		assert_pll_disabled(dev_priv, PIPE_A);
		assert_pll_disabled(dev_priv, PIPE_B);
	} else {
		phy = DPIO_PHY1;
		assert_pll_disabled(dev_priv, PIPE_C);
	}

	dev_priv->chv_phy_control &= ~PHY_COM_LANE_RESET_DEASSERT(phy);
	I915_WRITE(DISPLAY_PHY_CONTROL, dev_priv->chv_phy_control);

	vlv_set_power_well(dev_priv, power_well, false);

	DRM_DEBUG_KMS("Disabled DPIO PHY%d (PHY_CONTROL=0x%08x)\n",
		      phy, dev_priv->chv_phy_control);

	/* PHY is fully reset now, so we can enable the PHY state asserts */
	dev_priv->chv_phy_assert[phy] = true;

	assert_chv_phy_status(dev_priv);
}

static void assert_chv_phy_powergate(struct drm_i915_private *dev_priv, enum dpio_phy phy,
				     enum dpio_channel ch, bool override, unsigned int mask)
{
	enum pipe pipe = phy == DPIO_PHY0 ? PIPE_A : PIPE_C;
	u32 reg, val, expected, actual;

	/*
	 * The BIOS can leave the PHY is some weird state
	 * where it doesn't fully power down some parts.
	 * Disable the asserts until the PHY has been fully
	 * reset (ie. the power well has been disabled at
	 * least once).
	 */
	if (!dev_priv->chv_phy_assert[phy])
		return;

	if (ch == DPIO_CH0)
		reg = _CHV_CMN_DW0_CH0;
	else
		reg = _CHV_CMN_DW6_CH1;

	mutex_lock(&dev_priv->sb_lock);
	val = vlv_dpio_read(dev_priv, pipe, reg);
	mutex_unlock(&dev_priv->sb_lock);

	/*
	 * This assumes !override is only used when the port is disabled.
	 * All lanes should power down even without the override when
	 * the port is disabled.
	 */
	if (!override || mask == 0xf) {
		expected = DPIO_ALLDL_POWERDOWN | DPIO_ANYDL_POWERDOWN;
		/*
		 * If CH1 common lane is not active anymore
		 * (eg. for pipe B DPLL) the entire channel will
		 * shut down, which causes the common lane registers
		 * to read as 0. That means we can't actually check
		 * the lane power down status bits, but as the entire
		 * register reads as 0 it's a good indication that the
		 * channel is indeed entirely powered down.
		 */
		if (ch == DPIO_CH1 && val == 0)
			expected = 0;
	} else if (mask != 0x0) {
		expected = DPIO_ANYDL_POWERDOWN;
	} else {
		expected = 0;
	}

	if (ch == DPIO_CH0)
		actual = val >> DPIO_ANYDL_POWERDOWN_SHIFT_CH0;
	else
		actual = val >> DPIO_ANYDL_POWERDOWN_SHIFT_CH1;
	actual &= DPIO_ALLDL_POWERDOWN | DPIO_ANYDL_POWERDOWN;

	WARN(actual != expected,
	     "Unexpected DPIO lane power down: all %d, any %d. Expected: all %d, any %d. (0x%x = 0x%08x)\n",
	     !!(actual & DPIO_ALLDL_POWERDOWN), !!(actual & DPIO_ANYDL_POWERDOWN),
	     !!(expected & DPIO_ALLDL_POWERDOWN), !!(expected & DPIO_ANYDL_POWERDOWN),
	     reg, val);
}

bool chv_phy_powergate_ch(struct drm_i915_private *dev_priv, enum dpio_phy phy,
			  enum dpio_channel ch, bool override)
{
	struct i915_power_domains *power_domains = &dev_priv->power_domains;
	bool was_override;

	mutex_lock(&power_domains->lock);

	was_override = dev_priv->chv_phy_control & PHY_CH_POWER_DOWN_OVRD_EN(phy, ch);

	if (override == was_override)
		goto out;

	if (override)
		dev_priv->chv_phy_control |= PHY_CH_POWER_DOWN_OVRD_EN(phy, ch);
	else
		dev_priv->chv_phy_control &= ~PHY_CH_POWER_DOWN_OVRD_EN(phy, ch);

	I915_WRITE(DISPLAY_PHY_CONTROL, dev_priv->chv_phy_control);

	DRM_DEBUG_KMS("Power gating DPIO PHY%d CH%d (DPIO_PHY_CONTROL=0x%08x)\n",
		      phy, ch, dev_priv->chv_phy_control);

	assert_chv_phy_status(dev_priv);

out:
	mutex_unlock(&power_domains->lock);

	return was_override;
}

void chv_phy_powergate_lanes(struct intel_encoder *encoder,
			     bool override, unsigned int mask)
{
	struct drm_i915_private *dev_priv = to_i915(encoder->base.dev);
	struct i915_power_domains *power_domains = &dev_priv->power_domains;
	enum dpio_phy phy = vlv_dport_to_phy(enc_to_dig_port(&encoder->base));
	enum dpio_channel ch = vlv_dport_to_channel(enc_to_dig_port(&encoder->base));

	mutex_lock(&power_domains->lock);

	dev_priv->chv_phy_control &= ~PHY_CH_POWER_DOWN_OVRD(0xf, phy, ch);
	dev_priv->chv_phy_control |= PHY_CH_POWER_DOWN_OVRD(mask, phy, ch);

	if (override)
		dev_priv->chv_phy_control |= PHY_CH_POWER_DOWN_OVRD_EN(phy, ch);
	else
		dev_priv->chv_phy_control &= ~PHY_CH_POWER_DOWN_OVRD_EN(phy, ch);

	I915_WRITE(DISPLAY_PHY_CONTROL, dev_priv->chv_phy_control);

	DRM_DEBUG_KMS("Power gating DPIO PHY%d CH%d lanes 0x%x (PHY_CONTROL=0x%08x)\n",
		      phy, ch, mask, dev_priv->chv_phy_control);

	assert_chv_phy_status(dev_priv);

	assert_chv_phy_powergate(dev_priv, phy, ch, override, mask);

	mutex_unlock(&power_domains->lock);
}

static bool chv_pipe_power_well_enabled(struct drm_i915_private *dev_priv,
					struct i915_power_well *power_well)
{
	enum pipe pipe = PIPE_A;
	bool enabled;
	u32 state, ctrl;

	mutex_lock(&dev_priv->rps.hw_lock);

	state = vlv_punit_read(dev_priv, PUNIT_REG_DSPFREQ) & DP_SSS_MASK(pipe);
	/*
	 * We only ever set the power-on and power-gate states, anything
	 * else is unexpected.
	 */
	WARN_ON(state != DP_SSS_PWR_ON(pipe) && state != DP_SSS_PWR_GATE(pipe));
	enabled = state == DP_SSS_PWR_ON(pipe);

	/*
	 * A transient state at this point would mean some unexpected party
	 * is poking at the power controls too.
	 */
	ctrl = vlv_punit_read(dev_priv, PUNIT_REG_DSPFREQ) & DP_SSC_MASK(pipe);
	WARN_ON(ctrl << 16 != state);

	mutex_unlock(&dev_priv->rps.hw_lock);

	return enabled;
}

static void chv_set_pipe_power_well(struct drm_i915_private *dev_priv,
				    struct i915_power_well *power_well,
				    bool enable)
{
	enum pipe pipe = PIPE_A;
	u32 state;
	u32 ctrl;

	state = enable ? DP_SSS_PWR_ON(pipe) : DP_SSS_PWR_GATE(pipe);

	mutex_lock(&dev_priv->rps.hw_lock);

#define COND \
	((vlv_punit_read(dev_priv, PUNIT_REG_DSPFREQ) & DP_SSS_MASK(pipe)) == state)

	if (COND)
		goto out;

	ctrl = vlv_punit_read(dev_priv, PUNIT_REG_DSPFREQ);
	ctrl &= ~DP_SSC_MASK(pipe);
	ctrl |= enable ? DP_SSC_PWR_ON(pipe) : DP_SSC_PWR_GATE(pipe);
	vlv_punit_write(dev_priv, PUNIT_REG_DSPFREQ, ctrl);

	if (wait_for(COND, 100))
		DRM_ERROR("timeout setting power well state %08x (%08x)\n",
			  state,
			  vlv_punit_read(dev_priv, PUNIT_REG_DSPFREQ));

#undef COND

out:
	mutex_unlock(&dev_priv->rps.hw_lock);
}

static void chv_pipe_power_well_enable(struct drm_i915_private *dev_priv,
				       struct i915_power_well *power_well)
{
	WARN_ON_ONCE(power_well->id != CHV_DISP_PW_PIPE_A);

	chv_set_pipe_power_well(dev_priv, power_well, true);

	vlv_display_power_well_init(dev_priv);
}

static void chv_pipe_power_well_disable(struct drm_i915_private *dev_priv,
					struct i915_power_well *power_well)
{
	WARN_ON_ONCE(power_well->id != CHV_DISP_PW_PIPE_A);

	vlv_display_power_well_deinit(dev_priv);

	chv_set_pipe_power_well(dev_priv, power_well, false);
}

static void
__intel_display_power_get_domain(struct drm_i915_private *dev_priv,
				 enum intel_display_power_domain domain)
{
	struct i915_power_domains *power_domains = &dev_priv->power_domains;
	struct i915_power_well *power_well;

	for_each_power_domain_well(dev_priv, power_well, BIT_ULL(domain))
		intel_power_well_get(dev_priv, power_well);

	power_domains->domain_use_count[domain]++;
}

/**
 * intel_display_power_get - grab a power domain reference
 * @dev_priv: i915 device instance
 * @domain: power domain to reference
 *
 * This function grabs a power domain reference for @domain and ensures that the
 * power domain and all its parents are powered up. Therefore users should only
 * grab a reference to the innermost power domain they need.
 *
 * Any power domain reference obtained by this function must have a symmetric
 * call to intel_display_power_put() to release the reference again.
 */
void intel_display_power_get(struct drm_i915_private *dev_priv,
			     enum intel_display_power_domain domain)
{
	struct i915_power_domains *power_domains = &dev_priv->power_domains;

	intel_runtime_pm_get(dev_priv);

	mutex_lock(&power_domains->lock);

	__intel_display_power_get_domain(dev_priv, domain);

	mutex_unlock(&power_domains->lock);
}

/**
 * intel_display_power_get_if_enabled - grab a reference for an enabled display power domain
 * @dev_priv: i915 device instance
 * @domain: power domain to reference
 *
 * This function grabs a power domain reference for @domain and ensures that the
 * power domain and all its parents are powered up. Therefore users should only
 * grab a reference to the innermost power domain they need.
 *
 * Any power domain reference obtained by this function must have a symmetric
 * call to intel_display_power_put() to release the reference again.
 */
bool intel_display_power_get_if_enabled(struct drm_i915_private *dev_priv,
					enum intel_display_power_domain domain)
{
	struct i915_power_domains *power_domains = &dev_priv->power_domains;
	bool is_enabled;

	if (!intel_runtime_pm_get_if_in_use(dev_priv))
		return false;

	mutex_lock(&power_domains->lock);

	if (__intel_display_power_is_enabled(dev_priv, domain)) {
		__intel_display_power_get_domain(dev_priv, domain);
		is_enabled = true;
	} else {
		is_enabled = false;
	}

	mutex_unlock(&power_domains->lock);

	if (!is_enabled)
		intel_runtime_pm_put(dev_priv);

	return is_enabled;
}

/**
 * intel_display_power_put - release a power domain reference
 * @dev_priv: i915 device instance
 * @domain: power domain to reference
 *
 * This function drops the power domain reference obtained by
 * intel_display_power_get() and might power down the corresponding hardware
 * block right away if this is the last reference.
 */
void intel_display_power_put(struct drm_i915_private *dev_priv,
			     enum intel_display_power_domain domain)
{
	struct i915_power_domains *power_domains;
	struct i915_power_well *power_well;

	power_domains = &dev_priv->power_domains;

	mutex_lock(&power_domains->lock);

	WARN(!power_domains->domain_use_count[domain],
	     "Use count on domain %s is already zero\n",
	     intel_display_power_domain_str(domain));
	power_domains->domain_use_count[domain]--;

	for_each_power_domain_well_rev(dev_priv, power_well, BIT_ULL(domain))
		intel_power_well_put(dev_priv, power_well);

	mutex_unlock(&power_domains->lock);

	intel_runtime_pm_put(dev_priv);
}

#define I830_PIPES_POWER_DOMAINS (		\
	BIT_ULL(POWER_DOMAIN_PIPE_A) |		\
	BIT_ULL(POWER_DOMAIN_PIPE_B) |		\
	BIT_ULL(POWER_DOMAIN_PIPE_A_PANEL_FITTER) |	\
	BIT_ULL(POWER_DOMAIN_PIPE_B_PANEL_FITTER) |	\
	BIT_ULL(POWER_DOMAIN_TRANSCODER_A) |	\
	BIT_ULL(POWER_DOMAIN_TRANSCODER_B) |	\
	BIT_ULL(POWER_DOMAIN_INIT))

#define VLV_DISPLAY_POWER_DOMAINS (		\
	BIT_ULL(POWER_DOMAIN_PIPE_A) |		\
	BIT_ULL(POWER_DOMAIN_PIPE_B) |		\
	BIT_ULL(POWER_DOMAIN_PIPE_A_PANEL_FITTER) |	\
	BIT_ULL(POWER_DOMAIN_PIPE_B_PANEL_FITTER) |	\
	BIT_ULL(POWER_DOMAIN_TRANSCODER_A) |	\
	BIT_ULL(POWER_DOMAIN_TRANSCODER_B) |	\
	BIT_ULL(POWER_DOMAIN_PORT_DDI_B_LANES) |	\
	BIT_ULL(POWER_DOMAIN_PORT_DDI_C_LANES) |	\
	BIT_ULL(POWER_DOMAIN_PORT_DSI) |		\
	BIT_ULL(POWER_DOMAIN_PORT_CRT) |		\
	BIT_ULL(POWER_DOMAIN_VGA) |			\
	BIT_ULL(POWER_DOMAIN_AUDIO) |		\
	BIT_ULL(POWER_DOMAIN_AUX_B) |		\
	BIT_ULL(POWER_DOMAIN_AUX_C) |		\
	BIT_ULL(POWER_DOMAIN_GMBUS) |		\
	BIT_ULL(POWER_DOMAIN_INIT))

#define VLV_DPIO_CMN_BC_POWER_DOMAINS (		\
	BIT_ULL(POWER_DOMAIN_PORT_DDI_B_LANES) |	\
	BIT_ULL(POWER_DOMAIN_PORT_DDI_C_LANES) |	\
	BIT_ULL(POWER_DOMAIN_PORT_CRT) |		\
	BIT_ULL(POWER_DOMAIN_AUX_B) |		\
	BIT_ULL(POWER_DOMAIN_AUX_C) |		\
	BIT_ULL(POWER_DOMAIN_INIT))

#define VLV_DPIO_TX_B_LANES_01_POWER_DOMAINS (	\
	BIT_ULL(POWER_DOMAIN_PORT_DDI_B_LANES) |	\
	BIT_ULL(POWER_DOMAIN_AUX_B) |		\
	BIT_ULL(POWER_DOMAIN_INIT))

#define VLV_DPIO_TX_B_LANES_23_POWER_DOMAINS (	\
	BIT_ULL(POWER_DOMAIN_PORT_DDI_B_LANES) |	\
	BIT_ULL(POWER_DOMAIN_AUX_B) |		\
	BIT_ULL(POWER_DOMAIN_INIT))

#define VLV_DPIO_TX_C_LANES_01_POWER_DOMAINS (	\
	BIT_ULL(POWER_DOMAIN_PORT_DDI_C_LANES) |	\
	BIT_ULL(POWER_DOMAIN_AUX_C) |		\
	BIT_ULL(POWER_DOMAIN_INIT))

#define VLV_DPIO_TX_C_LANES_23_POWER_DOMAINS (	\
	BIT_ULL(POWER_DOMAIN_PORT_DDI_C_LANES) |	\
	BIT_ULL(POWER_DOMAIN_AUX_C) |		\
	BIT_ULL(POWER_DOMAIN_INIT))

#define CHV_DISPLAY_POWER_DOMAINS (		\
	BIT_ULL(POWER_DOMAIN_PIPE_A) |		\
	BIT_ULL(POWER_DOMAIN_PIPE_B) |		\
	BIT_ULL(POWER_DOMAIN_PIPE_C) |		\
	BIT_ULL(POWER_DOMAIN_PIPE_A_PANEL_FITTER) |	\
	BIT_ULL(POWER_DOMAIN_PIPE_B_PANEL_FITTER) |	\
	BIT_ULL(POWER_DOMAIN_PIPE_C_PANEL_FITTER) |	\
	BIT_ULL(POWER_DOMAIN_TRANSCODER_A) |	\
	BIT_ULL(POWER_DOMAIN_TRANSCODER_B) |	\
	BIT_ULL(POWER_DOMAIN_TRANSCODER_C) |	\
	BIT_ULL(POWER_DOMAIN_PORT_DDI_B_LANES) |	\
	BIT_ULL(POWER_DOMAIN_PORT_DDI_C_LANES) |	\
	BIT_ULL(POWER_DOMAIN_PORT_DDI_D_LANES) |	\
	BIT_ULL(POWER_DOMAIN_PORT_DSI) |		\
	BIT_ULL(POWER_DOMAIN_VGA) |			\
	BIT_ULL(POWER_DOMAIN_AUDIO) |		\
	BIT_ULL(POWER_DOMAIN_AUX_B) |		\
	BIT_ULL(POWER_DOMAIN_AUX_C) |		\
	BIT_ULL(POWER_DOMAIN_AUX_D) |		\
	BIT_ULL(POWER_DOMAIN_GMBUS) |		\
	BIT_ULL(POWER_DOMAIN_INIT))

#define CHV_DPIO_CMN_BC_POWER_DOMAINS (		\
	BIT_ULL(POWER_DOMAIN_PORT_DDI_B_LANES) |	\
	BIT_ULL(POWER_DOMAIN_PORT_DDI_C_LANES) |	\
	BIT_ULL(POWER_DOMAIN_AUX_B) |		\
	BIT_ULL(POWER_DOMAIN_AUX_C) |		\
	BIT_ULL(POWER_DOMAIN_INIT))

#define CHV_DPIO_CMN_D_POWER_DOMAINS (		\
	BIT_ULL(POWER_DOMAIN_PORT_DDI_D_LANES) |	\
	BIT_ULL(POWER_DOMAIN_AUX_D) |		\
	BIT_ULL(POWER_DOMAIN_INIT))

#define HSW_DISPLAY_POWER_DOMAINS (			\
	BIT_ULL(POWER_DOMAIN_PIPE_B) |			\
	BIT_ULL(POWER_DOMAIN_PIPE_C) |			\
	BIT_ULL(POWER_DOMAIN_PIPE_A_PANEL_FITTER) |		\
	BIT_ULL(POWER_DOMAIN_PIPE_B_PANEL_FITTER) |		\
	BIT_ULL(POWER_DOMAIN_PIPE_C_PANEL_FITTER) |		\
	BIT_ULL(POWER_DOMAIN_TRANSCODER_A) |		\
	BIT_ULL(POWER_DOMAIN_TRANSCODER_B) |		\
	BIT_ULL(POWER_DOMAIN_TRANSCODER_C) |		\
	BIT_ULL(POWER_DOMAIN_PORT_DDI_B_LANES) |		\
	BIT_ULL(POWER_DOMAIN_PORT_DDI_C_LANES) |		\
	BIT_ULL(POWER_DOMAIN_PORT_DDI_D_LANES) |		\
	BIT_ULL(POWER_DOMAIN_PORT_CRT) | /* DDI E */	\
	BIT_ULL(POWER_DOMAIN_VGA) |				\
	BIT_ULL(POWER_DOMAIN_AUDIO) |			\
	BIT_ULL(POWER_DOMAIN_INIT))

#define BDW_DISPLAY_POWER_DOMAINS (			\
	BIT_ULL(POWER_DOMAIN_PIPE_B) |			\
	BIT_ULL(POWER_DOMAIN_PIPE_C) |			\
	BIT_ULL(POWER_DOMAIN_PIPE_B_PANEL_FITTER) |		\
	BIT_ULL(POWER_DOMAIN_PIPE_C_PANEL_FITTER) |		\
	BIT_ULL(POWER_DOMAIN_TRANSCODER_A) |		\
	BIT_ULL(POWER_DOMAIN_TRANSCODER_B) |		\
	BIT_ULL(POWER_DOMAIN_TRANSCODER_C) |		\
	BIT_ULL(POWER_DOMAIN_PORT_DDI_B_LANES) |		\
	BIT_ULL(POWER_DOMAIN_PORT_DDI_C_LANES) |		\
	BIT_ULL(POWER_DOMAIN_PORT_DDI_D_LANES) |		\
	BIT_ULL(POWER_DOMAIN_PORT_CRT) | /* DDI E */	\
	BIT_ULL(POWER_DOMAIN_VGA) |				\
	BIT_ULL(POWER_DOMAIN_AUDIO) |			\
	BIT_ULL(POWER_DOMAIN_INIT))

#define SKL_DISPLAY_POWERWELL_2_POWER_DOMAINS (		\
	BIT_ULL(POWER_DOMAIN_TRANSCODER_A) |		\
	BIT_ULL(POWER_DOMAIN_PIPE_B) |			\
	BIT_ULL(POWER_DOMAIN_TRANSCODER_B) |		\
	BIT_ULL(POWER_DOMAIN_PIPE_C) |			\
	BIT_ULL(POWER_DOMAIN_TRANSCODER_C) |		\
	BIT_ULL(POWER_DOMAIN_PIPE_B_PANEL_FITTER) |		\
	BIT_ULL(POWER_DOMAIN_PIPE_C_PANEL_FITTER) |		\
	BIT_ULL(POWER_DOMAIN_PORT_DDI_B_LANES) |		\
	BIT_ULL(POWER_DOMAIN_PORT_DDI_C_LANES) |		\
	BIT_ULL(POWER_DOMAIN_PORT_DDI_D_LANES) |		\
	BIT_ULL(POWER_DOMAIN_PORT_DDI_E_LANES) |		\
	BIT_ULL(POWER_DOMAIN_AUX_B) |                       \
	BIT_ULL(POWER_DOMAIN_AUX_C) |			\
	BIT_ULL(POWER_DOMAIN_AUX_D) |			\
	BIT_ULL(POWER_DOMAIN_AUDIO) |			\
	BIT_ULL(POWER_DOMAIN_VGA) |				\
	BIT_ULL(POWER_DOMAIN_INIT))
#define SKL_DISPLAY_DDI_IO_A_E_POWER_DOMAINS (		\
	BIT_ULL(POWER_DOMAIN_PORT_DDI_A_IO) |		\
	BIT_ULL(POWER_DOMAIN_PORT_DDI_E_IO) |		\
	BIT_ULL(POWER_DOMAIN_INIT))
#define SKL_DISPLAY_DDI_IO_B_POWER_DOMAINS (		\
	BIT_ULL(POWER_DOMAIN_PORT_DDI_B_IO) |		\
	BIT_ULL(POWER_DOMAIN_INIT))
#define SKL_DISPLAY_DDI_IO_C_POWER_DOMAINS (		\
	BIT_ULL(POWER_DOMAIN_PORT_DDI_C_IO) |		\
	BIT_ULL(POWER_DOMAIN_INIT))
#define SKL_DISPLAY_DDI_IO_D_POWER_DOMAINS (		\
	BIT_ULL(POWER_DOMAIN_PORT_DDI_D_IO) |		\
	BIT_ULL(POWER_DOMAIN_INIT))
#define SKL_DISPLAY_DC_OFF_POWER_DOMAINS (		\
	SKL_DISPLAY_POWERWELL_2_POWER_DOMAINS |		\
	BIT_ULL(POWER_DOMAIN_MODESET) |			\
	BIT_ULL(POWER_DOMAIN_AUX_A) |			\
	BIT_ULL(POWER_DOMAIN_INIT))

#define BXT_DISPLAY_POWERWELL_2_POWER_DOMAINS (		\
	BIT_ULL(POWER_DOMAIN_TRANSCODER_A) |		\
	BIT_ULL(POWER_DOMAIN_PIPE_B) |			\
	BIT_ULL(POWER_DOMAIN_TRANSCODER_B) |		\
	BIT_ULL(POWER_DOMAIN_PIPE_C) |			\
	BIT_ULL(POWER_DOMAIN_TRANSCODER_C) |		\
	BIT_ULL(POWER_DOMAIN_PIPE_B_PANEL_FITTER) |		\
	BIT_ULL(POWER_DOMAIN_PIPE_C_PANEL_FITTER) |		\
	BIT_ULL(POWER_DOMAIN_PORT_DDI_B_LANES) |		\
	BIT_ULL(POWER_DOMAIN_PORT_DDI_C_LANES) |		\
	BIT_ULL(POWER_DOMAIN_AUX_B) |			\
	BIT_ULL(POWER_DOMAIN_AUX_C) |			\
	BIT_ULL(POWER_DOMAIN_AUDIO) |			\
	BIT_ULL(POWER_DOMAIN_VGA) |				\
	BIT_ULL(POWER_DOMAIN_GMBUS) |			\
	BIT_ULL(POWER_DOMAIN_INIT))
#define BXT_DISPLAY_DC_OFF_POWER_DOMAINS (		\
	BXT_DISPLAY_POWERWELL_2_POWER_DOMAINS |		\
	BIT_ULL(POWER_DOMAIN_MODESET) |			\
	BIT_ULL(POWER_DOMAIN_AUX_A) |			\
	BIT_ULL(POWER_DOMAIN_INIT))
#define BXT_DPIO_CMN_A_POWER_DOMAINS (			\
	BIT_ULL(POWER_DOMAIN_PORT_DDI_A_LANES) |		\
	BIT_ULL(POWER_DOMAIN_AUX_A) |			\
	BIT_ULL(POWER_DOMAIN_INIT))
#define BXT_DPIO_CMN_BC_POWER_DOMAINS (			\
	BIT_ULL(POWER_DOMAIN_PORT_DDI_B_LANES) |		\
	BIT_ULL(POWER_DOMAIN_PORT_DDI_C_LANES) |		\
	BIT_ULL(POWER_DOMAIN_AUX_B) |			\
	BIT_ULL(POWER_DOMAIN_AUX_C) |			\
	BIT_ULL(POWER_DOMAIN_INIT))

#define GLK_DISPLAY_POWERWELL_2_POWER_DOMAINS (		\
	BIT_ULL(POWER_DOMAIN_TRANSCODER_A) |		\
	BIT_ULL(POWER_DOMAIN_PIPE_B) |			\
	BIT_ULL(POWER_DOMAIN_TRANSCODER_B) |		\
	BIT_ULL(POWER_DOMAIN_PIPE_C) |			\
	BIT_ULL(POWER_DOMAIN_TRANSCODER_C) |		\
	BIT_ULL(POWER_DOMAIN_PIPE_B_PANEL_FITTER) |		\
	BIT_ULL(POWER_DOMAIN_PIPE_C_PANEL_FITTER) |		\
	BIT_ULL(POWER_DOMAIN_PORT_DDI_B_LANES) |		\
	BIT_ULL(POWER_DOMAIN_PORT_DDI_C_LANES) |		\
	BIT_ULL(POWER_DOMAIN_AUX_B) |                       \
	BIT_ULL(POWER_DOMAIN_AUX_C) |			\
	BIT_ULL(POWER_DOMAIN_AUDIO) |			\
	BIT_ULL(POWER_DOMAIN_VGA) |				\
	BIT_ULL(POWER_DOMAIN_INIT))
#define GLK_DISPLAY_DDI_IO_A_POWER_DOMAINS (		\
	BIT_ULL(POWER_DOMAIN_PORT_DDI_A_IO))
#define GLK_DISPLAY_DDI_IO_B_POWER_DOMAINS (		\
	BIT_ULL(POWER_DOMAIN_PORT_DDI_B_IO))
#define GLK_DISPLAY_DDI_IO_C_POWER_DOMAINS (		\
	BIT_ULL(POWER_DOMAIN_PORT_DDI_C_IO))
#define GLK_DPIO_CMN_A_POWER_DOMAINS (			\
	BIT_ULL(POWER_DOMAIN_PORT_DDI_A_LANES) |		\
	BIT_ULL(POWER_DOMAIN_AUX_A) |			\
	BIT_ULL(POWER_DOMAIN_INIT))
#define GLK_DPIO_CMN_B_POWER_DOMAINS (			\
	BIT_ULL(POWER_DOMAIN_PORT_DDI_B_LANES) |		\
	BIT_ULL(POWER_DOMAIN_AUX_B) |			\
	BIT_ULL(POWER_DOMAIN_INIT))
#define GLK_DPIO_CMN_C_POWER_DOMAINS (			\
	BIT_ULL(POWER_DOMAIN_PORT_DDI_C_LANES) |		\
	BIT_ULL(POWER_DOMAIN_AUX_C) |			\
	BIT_ULL(POWER_DOMAIN_INIT))
#define GLK_DISPLAY_AUX_A_POWER_DOMAINS (		\
	BIT_ULL(POWER_DOMAIN_AUX_A) |		\
	BIT_ULL(POWER_DOMAIN_INIT))
#define GLK_DISPLAY_AUX_B_POWER_DOMAINS (		\
	BIT_ULL(POWER_DOMAIN_AUX_B) |		\
	BIT_ULL(POWER_DOMAIN_INIT))
#define GLK_DISPLAY_AUX_C_POWER_DOMAINS (		\
	BIT_ULL(POWER_DOMAIN_AUX_C) |		\
	BIT_ULL(POWER_DOMAIN_INIT))
#define GLK_DISPLAY_DC_OFF_POWER_DOMAINS (		\
	GLK_DISPLAY_POWERWELL_2_POWER_DOMAINS |		\
	BIT_ULL(POWER_DOMAIN_MODESET) |			\
	BIT_ULL(POWER_DOMAIN_AUX_A) |			\
	BIT_ULL(POWER_DOMAIN_INIT))

#define CNL_DISPLAY_POWERWELL_2_POWER_DOMAINS (		\
	BIT_ULL(POWER_DOMAIN_TRANSCODER_A) |		\
	BIT_ULL(POWER_DOMAIN_PIPE_B) |			\
	BIT_ULL(POWER_DOMAIN_TRANSCODER_B) |		\
	BIT_ULL(POWER_DOMAIN_PIPE_C) |			\
	BIT_ULL(POWER_DOMAIN_TRANSCODER_C) |		\
	BIT_ULL(POWER_DOMAIN_PIPE_B_PANEL_FITTER) |		\
	BIT_ULL(POWER_DOMAIN_PIPE_C_PANEL_FITTER) |		\
	BIT_ULL(POWER_DOMAIN_PORT_DDI_B_LANES) |		\
	BIT_ULL(POWER_DOMAIN_PORT_DDI_C_LANES) |		\
	BIT_ULL(POWER_DOMAIN_PORT_DDI_D_LANES) |		\
	BIT_ULL(POWER_DOMAIN_AUX_B) |                       \
	BIT_ULL(POWER_DOMAIN_AUX_C) |			\
	BIT_ULL(POWER_DOMAIN_AUX_D) |			\
	BIT_ULL(POWER_DOMAIN_AUDIO) |			\
	BIT_ULL(POWER_DOMAIN_VGA) |				\
	BIT_ULL(POWER_DOMAIN_INIT))
#define CNL_DISPLAY_DDI_A_IO_POWER_DOMAINS (		\
	BIT_ULL(POWER_DOMAIN_PORT_DDI_A_IO) |		\
	BIT_ULL(POWER_DOMAIN_INIT))
#define CNL_DISPLAY_DDI_B_IO_POWER_DOMAINS (		\
	BIT_ULL(POWER_DOMAIN_PORT_DDI_B_IO) |		\
	BIT_ULL(POWER_DOMAIN_INIT))
#define CNL_DISPLAY_DDI_C_IO_POWER_DOMAINS (		\
	BIT_ULL(POWER_DOMAIN_PORT_DDI_C_IO) |		\
	BIT_ULL(POWER_DOMAIN_INIT))
#define CNL_DISPLAY_DDI_D_IO_POWER_DOMAINS (		\
	BIT_ULL(POWER_DOMAIN_PORT_DDI_D_IO) |		\
	BIT_ULL(POWER_DOMAIN_INIT))
#define CNL_DISPLAY_AUX_A_POWER_DOMAINS (		\
	BIT_ULL(POWER_DOMAIN_AUX_A) |			\
	BIT_ULL(POWER_DOMAIN_INIT))
#define CNL_DISPLAY_AUX_B_POWER_DOMAINS (		\
	BIT_ULL(POWER_DOMAIN_AUX_B) |			\
	BIT_ULL(POWER_DOMAIN_INIT))
#define CNL_DISPLAY_AUX_C_POWER_DOMAINS (		\
	BIT_ULL(POWER_DOMAIN_AUX_C) |			\
	BIT_ULL(POWER_DOMAIN_INIT))
#define CNL_DISPLAY_AUX_D_POWER_DOMAINS (		\
	BIT_ULL(POWER_DOMAIN_AUX_D) |			\
	BIT_ULL(POWER_DOMAIN_INIT))
#define CNL_DISPLAY_DC_OFF_POWER_DOMAINS (		\
	CNL_DISPLAY_POWERWELL_2_POWER_DOMAINS |		\
	BIT_ULL(POWER_DOMAIN_MODESET) |			\
	BIT_ULL(POWER_DOMAIN_AUX_A) |			\
	BIT_ULL(POWER_DOMAIN_INIT))

#define I830_PIPES_POWER_DOMAINS (		\
	BIT_ULL(POWER_DOMAIN_PIPE_A) |		\
	BIT_ULL(POWER_DOMAIN_PIPE_B) |		\
	BIT_ULL(POWER_DOMAIN_PIPE_A_PANEL_FITTER) |	\
	BIT_ULL(POWER_DOMAIN_PIPE_B_PANEL_FITTER) |	\
	BIT_ULL(POWER_DOMAIN_TRANSCODER_A) |	\
	BIT_ULL(POWER_DOMAIN_TRANSCODER_B) |	\
	BIT_ULL(POWER_DOMAIN_INIT))

static const struct i915_power_well_ops i9xx_always_on_power_well_ops = {
	.sync_hw = i9xx_power_well_sync_hw_noop,
	.enable = i9xx_always_on_power_well_noop,
	.disable = i9xx_always_on_power_well_noop,
	.is_enabled = i9xx_always_on_power_well_enabled,
};

static const struct i915_power_well_ops chv_pipe_power_well_ops = {
	.sync_hw = i9xx_power_well_sync_hw_noop,
	.enable = chv_pipe_power_well_enable,
	.disable = chv_pipe_power_well_disable,
	.is_enabled = chv_pipe_power_well_enabled,
};

static const struct i915_power_well_ops chv_dpio_cmn_power_well_ops = {
	.sync_hw = i9xx_power_well_sync_hw_noop,
	.enable = chv_dpio_cmn_power_well_enable,
	.disable = chv_dpio_cmn_power_well_disable,
	.is_enabled = vlv_power_well_enabled,
};

static struct i915_power_well i9xx_always_on_power_well[] = {
	{
		.name = "always-on",
		.always_on = 1,
		.domains = POWER_DOMAIN_MASK,
		.ops = &i9xx_always_on_power_well_ops,
		.id = I915_DISP_PW_ALWAYS_ON,
	},
};

static const struct i915_power_well_ops i830_pipes_power_well_ops = {
	.sync_hw = i830_pipes_power_well_sync_hw,
	.enable = i830_pipes_power_well_enable,
	.disable = i830_pipes_power_well_disable,
	.is_enabled = i830_pipes_power_well_enabled,
};

static struct i915_power_well i830_power_wells[] = {
	{
		.name = "always-on",
		.always_on = 1,
		.domains = POWER_DOMAIN_MASK,
		.ops = &i9xx_always_on_power_well_ops,
		.id = I915_DISP_PW_ALWAYS_ON,
	},
	{
		.name = "pipes",
		.domains = I830_PIPES_POWER_DOMAINS,
		.ops = &i830_pipes_power_well_ops,
		.id = I830_DISP_PW_PIPES,
	},
};

static const struct i915_power_well_ops i830_pipes_power_well_ops = {
	.sync_hw = i830_pipes_power_well_sync_hw,
	.enable = i830_pipes_power_well_enable,
	.disable = i830_pipes_power_well_disable,
	.is_enabled = i830_pipes_power_well_enabled,
};

static struct i915_power_well i830_power_wells[] = {
	{
		.name = "always-on",
		.always_on = 1,
		.domains = POWER_DOMAIN_MASK,
		.ops = &i9xx_always_on_power_well_ops,
	},
	{
		.name = "pipes",
		.domains = I830_PIPES_POWER_DOMAINS,
		.ops = &i830_pipes_power_well_ops,
	},
};

static const struct i915_power_well_ops hsw_power_well_ops = {
	.sync_hw = hsw_power_well_sync_hw,
	.enable = hsw_power_well_enable,
	.disable = hsw_power_well_disable,
	.is_enabled = hsw_power_well_enabled,
};

static const struct i915_power_well_ops gen9_dc_off_power_well_ops = {
	.sync_hw = i9xx_power_well_sync_hw_noop,
	.enable = gen9_dc_off_power_well_enable,
	.disable = gen9_dc_off_power_well_disable,
	.is_enabled = gen9_dc_off_power_well_enabled,
};

static const struct i915_power_well_ops bxt_dpio_cmn_power_well_ops = {
	.sync_hw = i9xx_power_well_sync_hw_noop,
	.enable = bxt_dpio_cmn_power_well_enable,
	.disable = bxt_dpio_cmn_power_well_disable,
	.is_enabled = bxt_dpio_cmn_power_well_enabled,
};

static struct i915_power_well hsw_power_wells[] = {
	{
		.name = "always-on",
		.always_on = 1,
		.domains = POWER_DOMAIN_MASK,
		.ops = &i9xx_always_on_power_well_ops,
		.id = I915_DISP_PW_ALWAYS_ON,
	},
	{
		.name = "display",
		.domains = HSW_DISPLAY_POWER_DOMAINS,
		.ops = &hsw_power_well_ops,
		.id = HSW_DISP_PW_GLOBAL,
		{
			.hsw.has_vga = true,
		},
	},
};

static struct i915_power_well bdw_power_wells[] = {
	{
		.name = "always-on",
		.always_on = 1,
		.domains = POWER_DOMAIN_MASK,
		.ops = &i9xx_always_on_power_well_ops,
		.id = I915_DISP_PW_ALWAYS_ON,
	},
	{
		.name = "display",
		.domains = BDW_DISPLAY_POWER_DOMAINS,
		.ops = &hsw_power_well_ops,
		.id = HSW_DISP_PW_GLOBAL,
		{
			.hsw.irq_pipe_mask = BIT(PIPE_B) | BIT(PIPE_C),
			.hsw.has_vga = true,
		},
	},
};

static const struct i915_power_well_ops vlv_display_power_well_ops = {
	.sync_hw = i9xx_power_well_sync_hw_noop,
	.enable = vlv_display_power_well_enable,
	.disable = vlv_display_power_well_disable,
	.is_enabled = vlv_power_well_enabled,
};

static const struct i915_power_well_ops vlv_dpio_cmn_power_well_ops = {
	.sync_hw = i9xx_power_well_sync_hw_noop,
	.enable = vlv_dpio_cmn_power_well_enable,
	.disable = vlv_dpio_cmn_power_well_disable,
	.is_enabled = vlv_power_well_enabled,
};

static const struct i915_power_well_ops vlv_dpio_power_well_ops = {
	.sync_hw = i9xx_power_well_sync_hw_noop,
	.enable = vlv_power_well_enable,
	.disable = vlv_power_well_disable,
	.is_enabled = vlv_power_well_enabled,
};

static struct i915_power_well vlv_power_wells[] = {
	{
		.name = "always-on",
		.always_on = 1,
		.domains = POWER_DOMAIN_MASK,
		.ops = &i9xx_always_on_power_well_ops,
		.id = I915_DISP_PW_ALWAYS_ON,
	},
	{
		.name = "display",
		.domains = VLV_DISPLAY_POWER_DOMAINS,
		.id = PUNIT_POWER_WELL_DISP2D,
		.ops = &vlv_display_power_well_ops,
	},
	{
		.name = "dpio-tx-b-01",
		.domains = VLV_DPIO_TX_B_LANES_01_POWER_DOMAINS |
			   VLV_DPIO_TX_B_LANES_23_POWER_DOMAINS |
			   VLV_DPIO_TX_C_LANES_01_POWER_DOMAINS |
			   VLV_DPIO_TX_C_LANES_23_POWER_DOMAINS,
		.ops = &vlv_dpio_power_well_ops,
		.id = PUNIT_POWER_WELL_DPIO_TX_B_LANES_01,
	},
	{
		.name = "dpio-tx-b-23",
		.domains = VLV_DPIO_TX_B_LANES_01_POWER_DOMAINS |
			   VLV_DPIO_TX_B_LANES_23_POWER_DOMAINS |
			   VLV_DPIO_TX_C_LANES_01_POWER_DOMAINS |
			   VLV_DPIO_TX_C_LANES_23_POWER_DOMAINS,
		.ops = &vlv_dpio_power_well_ops,
		.id = PUNIT_POWER_WELL_DPIO_TX_B_LANES_23,
	},
	{
		.name = "dpio-tx-c-01",
		.domains = VLV_DPIO_TX_B_LANES_01_POWER_DOMAINS |
			   VLV_DPIO_TX_B_LANES_23_POWER_DOMAINS |
			   VLV_DPIO_TX_C_LANES_01_POWER_DOMAINS |
			   VLV_DPIO_TX_C_LANES_23_POWER_DOMAINS,
		.ops = &vlv_dpio_power_well_ops,
		.id = PUNIT_POWER_WELL_DPIO_TX_C_LANES_01,
	},
	{
		.name = "dpio-tx-c-23",
		.domains = VLV_DPIO_TX_B_LANES_01_POWER_DOMAINS |
			   VLV_DPIO_TX_B_LANES_23_POWER_DOMAINS |
			   VLV_DPIO_TX_C_LANES_01_POWER_DOMAINS |
			   VLV_DPIO_TX_C_LANES_23_POWER_DOMAINS,
		.ops = &vlv_dpio_power_well_ops,
		.id = PUNIT_POWER_WELL_DPIO_TX_C_LANES_23,
	},
	{
		.name = "dpio-common",
		.domains = VLV_DPIO_CMN_BC_POWER_DOMAINS,
		.id = PUNIT_POWER_WELL_DPIO_CMN_BC,
		.ops = &vlv_dpio_cmn_power_well_ops,
	},
};

static struct i915_power_well chv_power_wells[] = {
	{
		.name = "always-on",
		.always_on = 1,
		.domains = POWER_DOMAIN_MASK,
		.ops = &i9xx_always_on_power_well_ops,
		.id = I915_DISP_PW_ALWAYS_ON,
	},
	{
		.name = "display",
		/*
		 * Pipe A power well is the new disp2d well. Pipe B and C
		 * power wells don't actually exist. Pipe A power well is
		 * required for any pipe to work.
		 */
		.domains = CHV_DISPLAY_POWER_DOMAINS,
		.id = CHV_DISP_PW_PIPE_A,
		.ops = &chv_pipe_power_well_ops,
	},
	{
		.name = "dpio-common-bc",
		.domains = CHV_DPIO_CMN_BC_POWER_DOMAINS,
		.id = PUNIT_POWER_WELL_DPIO_CMN_BC,
		.ops = &chv_dpio_cmn_power_well_ops,
	},
	{
		.name = "dpio-common-d",
		.domains = CHV_DPIO_CMN_D_POWER_DOMAINS,
		.id = PUNIT_POWER_WELL_DPIO_CMN_D,
		.ops = &chv_dpio_cmn_power_well_ops,
	},
};

bool intel_display_power_well_is_enabled(struct drm_i915_private *dev_priv,
					 enum i915_power_well_id power_well_id)
{
	struct i915_power_well *power_well;
	bool ret;

	power_well = lookup_power_well(dev_priv, power_well_id);
	ret = power_well->ops->is_enabled(dev_priv, power_well);

	return ret;
}

static struct i915_power_well skl_power_wells[] = {
	{
		.name = "always-on",
		.always_on = 1,
		.domains = POWER_DOMAIN_MASK,
		.ops = &i9xx_always_on_power_well_ops,
		.id = I915_DISP_PW_ALWAYS_ON,
	},
	{
		.name = "power well 1",
		/* Handled by the DMC firmware */
		.domains = 0,
		.ops = &hsw_power_well_ops,
		.id = SKL_DISP_PW_1,
		{
			.hsw.has_fuses = true,
		},
	},
	{
		.name = "MISC IO power well",
		/* Handled by the DMC firmware */
		.domains = 0,
		.ops = &hsw_power_well_ops,
		.id = SKL_DISP_PW_MISC_IO,
	},
	{
		.name = "DC off",
		.domains = SKL_DISPLAY_DC_OFF_POWER_DOMAINS,
		.ops = &gen9_dc_off_power_well_ops,
		.id = SKL_DISP_PW_DC_OFF,
	},
	{
		.name = "power well 2",
		.domains = SKL_DISPLAY_POWERWELL_2_POWER_DOMAINS,
		.ops = &hsw_power_well_ops,
		.id = SKL_DISP_PW_2,
		{
			.hsw.irq_pipe_mask = BIT(PIPE_B) | BIT(PIPE_C),
			.hsw.has_vga = true,
			.hsw.has_fuses = true,
		},
	},
	{
		.name = "DDI A/E IO power well",
		.domains = SKL_DISPLAY_DDI_IO_A_E_POWER_DOMAINS,
		.ops = &hsw_power_well_ops,
		.id = SKL_DISP_PW_DDI_A_E,
	},
	{
		.name = "DDI B IO power well",
		.domains = SKL_DISPLAY_DDI_IO_B_POWER_DOMAINS,
		.ops = &hsw_power_well_ops,
		.id = SKL_DISP_PW_DDI_B,
	},
	{
		.name = "DDI C IO power well",
		.domains = SKL_DISPLAY_DDI_IO_C_POWER_DOMAINS,
		.ops = &hsw_power_well_ops,
		.id = SKL_DISP_PW_DDI_C,
	},
	{
		.name = "DDI D IO power well",
		.domains = SKL_DISPLAY_DDI_IO_D_POWER_DOMAINS,
		.ops = &hsw_power_well_ops,
		.id = SKL_DISP_PW_DDI_D,
	},
};

static struct i915_power_well bxt_power_wells[] = {
	{
		.name = "always-on",
		.always_on = 1,
		.domains = POWER_DOMAIN_MASK,
		.ops = &i9xx_always_on_power_well_ops,
		.id = I915_DISP_PW_ALWAYS_ON,
	},
	{
		.name = "power well 1",
		.domains = 0,
		.ops = &hsw_power_well_ops,
		.id = SKL_DISP_PW_1,
		{
			.hsw.has_fuses = true,
		},
	},
	{
		.name = "DC off",
		.domains = BXT_DISPLAY_DC_OFF_POWER_DOMAINS,
		.ops = &gen9_dc_off_power_well_ops,
		.id = SKL_DISP_PW_DC_OFF,
	},
	{
		.name = "power well 2",
		.domains = BXT_DISPLAY_POWERWELL_2_POWER_DOMAINS,
		.ops = &hsw_power_well_ops,
		.id = SKL_DISP_PW_2,
		{
			.hsw.irq_pipe_mask = BIT(PIPE_B) | BIT(PIPE_C),
			.hsw.has_vga = true,
			.hsw.has_fuses = true,
		},
	},
	{
		.name = "dpio-common-a",
		.domains = BXT_DPIO_CMN_A_POWER_DOMAINS,
		.ops = &bxt_dpio_cmn_power_well_ops,
		.id = BXT_DPIO_CMN_A,
		{
			.bxt.phy = DPIO_PHY1,
		},
	},
	{
		.name = "dpio-common-bc",
		.domains = BXT_DPIO_CMN_BC_POWER_DOMAINS,
		.ops = &bxt_dpio_cmn_power_well_ops,
		.id = BXT_DPIO_CMN_BC,
		{
			.bxt.phy = DPIO_PHY0,
		},
	},
};

static struct i915_power_well glk_power_wells[] = {
	{
		.name = "always-on",
		.always_on = 1,
		.domains = POWER_DOMAIN_MASK,
		.ops = &i9xx_always_on_power_well_ops,
		.id = I915_DISP_PW_ALWAYS_ON,
	},
	{
		.name = "power well 1",
		/* Handled by the DMC firmware */
		.domains = 0,
		.ops = &hsw_power_well_ops,
		.id = SKL_DISP_PW_1,
		{
			.hsw.has_fuses = true,
		},
	},
	{
		.name = "DC off",
		.domains = GLK_DISPLAY_DC_OFF_POWER_DOMAINS,
		.ops = &gen9_dc_off_power_well_ops,
		.id = SKL_DISP_PW_DC_OFF,
	},
	{
		.name = "power well 2",
		.domains = GLK_DISPLAY_POWERWELL_2_POWER_DOMAINS,
		.ops = &hsw_power_well_ops,
		.id = SKL_DISP_PW_2,
		{
			.hsw.irq_pipe_mask = BIT(PIPE_B) | BIT(PIPE_C),
			.hsw.has_vga = true,
			.hsw.has_fuses = true,
		},
	},
	{
		.name = "dpio-common-a",
		.domains = GLK_DPIO_CMN_A_POWER_DOMAINS,
		.ops = &bxt_dpio_cmn_power_well_ops,
		.id = BXT_DPIO_CMN_A,
		{
			.bxt.phy = DPIO_PHY1,
		},
	},
	{
		.name = "dpio-common-b",
		.domains = GLK_DPIO_CMN_B_POWER_DOMAINS,
		.ops = &bxt_dpio_cmn_power_well_ops,
		.id = BXT_DPIO_CMN_BC,
		{
			.bxt.phy = DPIO_PHY0,
		},
	},
	{
		.name = "dpio-common-c",
		.domains = GLK_DPIO_CMN_C_POWER_DOMAINS,
		.ops = &bxt_dpio_cmn_power_well_ops,
		.id = GLK_DPIO_CMN_C,
		{
			.bxt.phy = DPIO_PHY2,
		},
	},
	{
		.name = "AUX A",
		.domains = GLK_DISPLAY_AUX_A_POWER_DOMAINS,
		.ops = &hsw_power_well_ops,
		.id = GLK_DISP_PW_AUX_A,
	},
	{
		.name = "AUX B",
		.domains = GLK_DISPLAY_AUX_B_POWER_DOMAINS,
		.ops = &hsw_power_well_ops,
		.id = GLK_DISP_PW_AUX_B,
	},
	{
		.name = "AUX C",
		.domains = GLK_DISPLAY_AUX_C_POWER_DOMAINS,
		.ops = &hsw_power_well_ops,
		.id = GLK_DISP_PW_AUX_C,
	},
	{
		.name = "DDI A IO power well",
		.domains = GLK_DISPLAY_DDI_IO_A_POWER_DOMAINS,
		.ops = &hsw_power_well_ops,
		.id = GLK_DISP_PW_DDI_A,
	},
	{
		.name = "DDI B IO power well",
		.domains = GLK_DISPLAY_DDI_IO_B_POWER_DOMAINS,
		.ops = &hsw_power_well_ops,
		.id = SKL_DISP_PW_DDI_B,
	},
	{
		.name = "DDI C IO power well",
		.domains = GLK_DISPLAY_DDI_IO_C_POWER_DOMAINS,
		.ops = &hsw_power_well_ops,
		.id = SKL_DISP_PW_DDI_C,
	},
};

static struct i915_power_well cnl_power_wells[] = {
	{
		.name = "always-on",
		.always_on = 1,
		.domains = POWER_DOMAIN_MASK,
		.ops = &i9xx_always_on_power_well_ops,
		.id = I915_DISP_PW_ALWAYS_ON,
	},
	{
		.name = "power well 1",
		/* Handled by the DMC firmware */
		.domains = 0,
		.ops = &hsw_power_well_ops,
		.id = SKL_DISP_PW_1,
		{
			.hsw.has_fuses = true,
		},
	},
	{
		.name = "AUX A",
		.domains = CNL_DISPLAY_AUX_A_POWER_DOMAINS,
		.ops = &hsw_power_well_ops,
		.id = CNL_DISP_PW_AUX_A,
	},
	{
		.name = "AUX B",
		.domains = CNL_DISPLAY_AUX_B_POWER_DOMAINS,
		.ops = &hsw_power_well_ops,
		.id = CNL_DISP_PW_AUX_B,
	},
	{
		.name = "AUX C",
		.domains = CNL_DISPLAY_AUX_C_POWER_DOMAINS,
		.ops = &hsw_power_well_ops,
		.id = CNL_DISP_PW_AUX_C,
	},
	{
		.name = "AUX D",
		.domains = CNL_DISPLAY_AUX_D_POWER_DOMAINS,
		.ops = &hsw_power_well_ops,
		.id = CNL_DISP_PW_AUX_D,
	},
	{
		.name = "DC off",
		.domains = CNL_DISPLAY_DC_OFF_POWER_DOMAINS,
		.ops = &gen9_dc_off_power_well_ops,
		.id = SKL_DISP_PW_DC_OFF,
	},
	{
		.name = "power well 2",
		.domains = CNL_DISPLAY_POWERWELL_2_POWER_DOMAINS,
		.ops = &hsw_power_well_ops,
		.id = SKL_DISP_PW_2,
		{
			.hsw.irq_pipe_mask = BIT(PIPE_B) | BIT(PIPE_C),
			.hsw.has_vga = true,
			.hsw.has_fuses = true,
		},
	},
	{
		.name = "DDI A IO power well",
		.domains = CNL_DISPLAY_DDI_A_IO_POWER_DOMAINS,
		.ops = &hsw_power_well_ops,
		.id = CNL_DISP_PW_DDI_A,
	},
	{
		.name = "DDI B IO power well",
		.domains = CNL_DISPLAY_DDI_B_IO_POWER_DOMAINS,
		.ops = &hsw_power_well_ops,
		.id = SKL_DISP_PW_DDI_B,
	},
	{
		.name = "DDI C IO power well",
		.domains = CNL_DISPLAY_DDI_C_IO_POWER_DOMAINS,
		.ops = &hsw_power_well_ops,
		.id = SKL_DISP_PW_DDI_C,
	},
	{
		.name = "DDI D IO power well",
		.domains = CNL_DISPLAY_DDI_D_IO_POWER_DOMAINS,
		.ops = &hsw_power_well_ops,
		.id = SKL_DISP_PW_DDI_D,
	},
};

static struct i915_power_well cnl_power_wells[] = {
	{
		.name = "always-on",
		.always_on = 1,
		.domains = POWER_DOMAIN_MASK,
		.ops = &i9xx_always_on_power_well_ops,
	},
	{
		.name = "power well 1",
		/* Handled by the DMC firmware */
		.domains = 0,
		.ops = &skl_power_well_ops,
		.id = SKL_DISP_PW_1,
	},
	{
		.name = "AUX A",
		.domains = CNL_DISPLAY_AUX_A_POWER_DOMAINS,
		.ops = &skl_power_well_ops,
		.id = CNL_DISP_PW_AUX_A,
	},
	{
		.name = "AUX B",
		.domains = CNL_DISPLAY_AUX_B_POWER_DOMAINS,
		.ops = &skl_power_well_ops,
		.id = CNL_DISP_PW_AUX_B,
	},
	{
		.name = "AUX C",
		.domains = CNL_DISPLAY_AUX_C_POWER_DOMAINS,
		.ops = &skl_power_well_ops,
		.id = CNL_DISP_PW_AUX_C,
	},
	{
		.name = "AUX D",
		.domains = CNL_DISPLAY_AUX_D_POWER_DOMAINS,
		.ops = &skl_power_well_ops,
		.id = CNL_DISP_PW_AUX_D,
	},
	{
		.name = "DC off",
		.domains = CNL_DISPLAY_DC_OFF_POWER_DOMAINS,
		.ops = &gen9_dc_off_power_well_ops,
		.id = SKL_DISP_PW_DC_OFF,
	},
	{
		.name = "power well 2",
		.domains = CNL_DISPLAY_POWERWELL_2_POWER_DOMAINS,
		.ops = &skl_power_well_ops,
		.id = SKL_DISP_PW_2,
	},
	{
		.name = "DDI A IO power well",
		.domains = CNL_DISPLAY_DDI_A_IO_POWER_DOMAINS,
		.ops = &skl_power_well_ops,
		.id = CNL_DISP_PW_DDI_A,
	},
	{
		.name = "DDI B IO power well",
		.domains = CNL_DISPLAY_DDI_B_IO_POWER_DOMAINS,
		.ops = &skl_power_well_ops,
		.id = SKL_DISP_PW_DDI_B,
	},
	{
		.name = "DDI C IO power well",
		.domains = CNL_DISPLAY_DDI_C_IO_POWER_DOMAINS,
		.ops = &skl_power_well_ops,
		.id = SKL_DISP_PW_DDI_C,
	},
	{
		.name = "DDI D IO power well",
		.domains = CNL_DISPLAY_DDI_D_IO_POWER_DOMAINS,
		.ops = &skl_power_well_ops,
		.id = SKL_DISP_PW_DDI_D,
	},
};

static int
sanitize_disable_power_well_option(const struct drm_i915_private *dev_priv,
				   int disable_power_well)
{
	if (disable_power_well >= 0)
		return !!disable_power_well;

	return 1;
}

static uint32_t get_allowed_dc_mask(const struct drm_i915_private *dev_priv,
				    int enable_dc)
{
	uint32_t mask;
	int requested_dc;
	int max_dc;

	if (IS_GEN9_BC(dev_priv) || IS_CANNONLAKE(dev_priv)) {
		max_dc = 2;
		mask = 0;
	} else if (IS_GEN9_LP(dev_priv)) {
		max_dc = 1;
		/*
		 * DC9 has a separate HW flow from the rest of the DC states,
		 * not depending on the DMC firmware. It's needed by system
		 * suspend/resume, so allow it unconditionally.
		 */
		mask = DC_STATE_EN_DC9;
	} else {
		max_dc = 0;
		mask = 0;
	}

	if (!i915.disable_power_well)
		max_dc = 0;

	if (enable_dc >= 0 && enable_dc <= max_dc) {
		requested_dc = enable_dc;
	} else if (enable_dc == -1) {
		requested_dc = max_dc;
	} else if (enable_dc > max_dc && enable_dc <= 2) {
		DRM_DEBUG_KMS("Adjusting requested max DC state (%d->%d)\n",
			      enable_dc, max_dc);
		requested_dc = max_dc;
	} else {
		DRM_ERROR("Unexpected value for enable_dc (%d)\n", enable_dc);
		requested_dc = max_dc;
	}

	if (requested_dc > 1)
		mask |= DC_STATE_EN_UPTO_DC6;
	if (requested_dc > 0)
		mask |= DC_STATE_EN_UPTO_DC5;

	DRM_DEBUG_KMS("Allowed DC state mask %02x\n", mask);

	return mask;
}

static void assert_power_well_ids_unique(struct drm_i915_private *dev_priv)
{
	struct i915_power_domains *power_domains = &dev_priv->power_domains;
	u64 power_well_ids;
	int i;

	power_well_ids = 0;
	for (i = 0; i < power_domains->power_well_count; i++) {
		enum i915_power_well_id id = power_domains->power_wells[i].id;

		WARN_ON(id >= sizeof(power_well_ids) * 8);
		WARN_ON(power_well_ids & BIT_ULL(id));
		power_well_ids |= BIT_ULL(id);
	}
}

#define set_power_wells(power_domains, __power_wells) ({		\
	(power_domains)->power_wells = (__power_wells);			\
	(power_domains)->power_well_count = ARRAY_SIZE(__power_wells);	\
})

/**
 * intel_power_domains_init - initializes the power domain structures
 * @dev_priv: i915 device instance
 *
 * Initializes the power domain structures for @dev_priv depending upon the
 * supported platform.
 */
int intel_power_domains_init(struct drm_i915_private *dev_priv)
{
	struct i915_power_domains *power_domains = &dev_priv->power_domains;

	i915.disable_power_well = sanitize_disable_power_well_option(dev_priv,
						     i915.disable_power_well);
	dev_priv->csr.allowed_dc_mask = get_allowed_dc_mask(dev_priv,
							    i915.enable_dc);

	BUILD_BUG_ON(POWER_DOMAIN_NUM > 64);

	mutex_init(&power_domains->lock);

	/*
	 * The enabling order will be from lower to higher indexed wells,
	 * the disabling order is reversed.
	 */
	if (IS_HASWELL(dev_priv)) {
		set_power_wells(power_domains, hsw_power_wells);
	} else if (IS_BROADWELL(dev_priv)) {
		set_power_wells(power_domains, bdw_power_wells);
	} else if (IS_GEN9_BC(dev_priv)) {
		set_power_wells(power_domains, skl_power_wells);
	} else if (IS_CANNONLAKE(dev_priv)) {
		set_power_wells(power_domains, cnl_power_wells);
	} else if (IS_BROXTON(dev_priv)) {
		set_power_wells(power_domains, bxt_power_wells);
	} else if (IS_GEMINILAKE(dev_priv)) {
		set_power_wells(power_domains, glk_power_wells);
	} else if (IS_CHERRYVIEW(dev_priv)) {
		set_power_wells(power_domains, chv_power_wells);
	} else if (IS_VALLEYVIEW(dev_priv)) {
		set_power_wells(power_domains, vlv_power_wells);
	} else if (IS_I830(dev_priv)) {
		set_power_wells(power_domains, i830_power_wells);
	} else {
		set_power_wells(power_domains, i9xx_always_on_power_well);
	}

	assert_power_well_ids_unique(dev_priv);

	return 0;
}

/**
 * intel_power_domains_fini - finalizes the power domain structures
 * @dev_priv: i915 device instance
 *
 * Finalizes the power domain structures for @dev_priv depending upon the
 * supported platform. This function also disables runtime pm and ensures that
 * the device stays powered up so that the driver can be reloaded.
 */
void intel_power_domains_fini(struct drm_i915_private *dev_priv)
{
	struct device *kdev = &dev_priv->drm.pdev->dev;

	/*
	 * The i915.ko module is still not prepared to be loaded when
	 * the power well is not enabled, so just enable it in case
	 * we're going to unload/reload.
	 * The following also reacquires the RPM reference the core passed
	 * to the driver during loading, which is dropped in
	 * intel_runtime_pm_enable(). We have to hand back the control of the
	 * device to the core with this reference held.
	 */
	intel_display_set_init_power(dev_priv, true);

	/* Remove the refcount we took to keep power well support disabled. */
	if (!i915.disable_power_well)
		intel_display_power_put(dev_priv, POWER_DOMAIN_INIT);

	/*
	 * Remove the refcount we took in intel_runtime_pm_enable() in case
	 * the platform doesn't support runtime PM.
	 */
	if (!HAS_RUNTIME_PM(dev_priv))
		pm_runtime_put(kdev);
}

static void intel_power_domains_sync_hw(struct drm_i915_private *dev_priv)
{
	struct i915_power_domains *power_domains = &dev_priv->power_domains;
	struct i915_power_well *power_well;

	mutex_lock(&power_domains->lock);
	for_each_power_well(dev_priv, power_well) {
		power_well->ops->sync_hw(dev_priv, power_well);
		power_well->hw_enabled = power_well->ops->is_enabled(dev_priv,
								     power_well);
	}
	mutex_unlock(&power_domains->lock);
}

static void gen9_dbuf_enable(struct drm_i915_private *dev_priv)
{
	I915_WRITE(DBUF_CTL, I915_READ(DBUF_CTL) | DBUF_POWER_REQUEST);
	POSTING_READ(DBUF_CTL);

	udelay(10);

	if (!(I915_READ(DBUF_CTL) & DBUF_POWER_STATE))
		DRM_ERROR("DBuf power enable timeout\n");
}

static void gen9_dbuf_disable(struct drm_i915_private *dev_priv)
{
	I915_WRITE(DBUF_CTL, I915_READ(DBUF_CTL) & ~DBUF_POWER_REQUEST);
	POSTING_READ(DBUF_CTL);

	udelay(10);

	if (I915_READ(DBUF_CTL) & DBUF_POWER_STATE)
		DRM_ERROR("DBuf power disable timeout!\n");
}

static void skl_display_core_init(struct drm_i915_private *dev_priv,
				   bool resume)
{
	struct i915_power_domains *power_domains = &dev_priv->power_domains;
	struct i915_power_well *well;
	uint32_t val;

	gen9_set_dc_state(dev_priv, DC_STATE_DISABLE);

	/* enable PCH reset handshake */
	val = I915_READ(HSW_NDE_RSTWRN_OPT);
	I915_WRITE(HSW_NDE_RSTWRN_OPT, val | RESET_PCH_HANDSHAKE_ENABLE);

	/* enable PG1 and Misc I/O */
	mutex_lock(&power_domains->lock);

	well = lookup_power_well(dev_priv, SKL_DISP_PW_1);
	intel_power_well_enable(dev_priv, well);

	well = lookup_power_well(dev_priv, SKL_DISP_PW_MISC_IO);
	intel_power_well_enable(dev_priv, well);

	mutex_unlock(&power_domains->lock);

	skl_init_cdclk(dev_priv);

	gen9_dbuf_enable(dev_priv);

	if (resume && dev_priv->csr.dmc_payload)
		intel_csr_load_program(dev_priv);
}

static void skl_display_core_uninit(struct drm_i915_private *dev_priv)
{
	struct i915_power_domains *power_domains = &dev_priv->power_domains;
	struct i915_power_well *well;

	gen9_set_dc_state(dev_priv, DC_STATE_DISABLE);

	gen9_dbuf_disable(dev_priv);

	skl_uninit_cdclk(dev_priv);

	/* The spec doesn't call for removing the reset handshake flag */
	/* disable PG1 and Misc I/O */

	mutex_lock(&power_domains->lock);

	/*
	 * BSpec says to keep the MISC IO power well enabled here, only
	 * remove our request for power well 1.
	 * Note that even though the driver's request is removed power well 1
	 * may stay enabled after this due to DMC's own request on it.
	 */
	well = lookup_power_well(dev_priv, SKL_DISP_PW_1);
	intel_power_well_disable(dev_priv, well);

	mutex_unlock(&power_domains->lock);

	usleep_range(10, 30);		/* 10 us delay per Bspec */
}

void bxt_display_core_init(struct drm_i915_private *dev_priv,
			   bool resume)
{
	struct i915_power_domains *power_domains = &dev_priv->power_domains;
	struct i915_power_well *well;
	uint32_t val;

	gen9_set_dc_state(dev_priv, DC_STATE_DISABLE);

	/*
	 * NDE_RSTWRN_OPT RST PCH Handshake En must always be 0b on BXT
	 * or else the reset will hang because there is no PCH to respond.
	 * Move the handshake programming to initialization sequence.
	 * Previously was left up to BIOS.
	 */
	val = I915_READ(HSW_NDE_RSTWRN_OPT);
	val &= ~RESET_PCH_HANDSHAKE_ENABLE;
	I915_WRITE(HSW_NDE_RSTWRN_OPT, val);

	/* Enable PG1 */
	mutex_lock(&power_domains->lock);

	well = lookup_power_well(dev_priv, SKL_DISP_PW_1);
	intel_power_well_enable(dev_priv, well);

	mutex_unlock(&power_domains->lock);

	bxt_init_cdclk(dev_priv);

	gen9_dbuf_enable(dev_priv);

	if (resume && dev_priv->csr.dmc_payload)
		intel_csr_load_program(dev_priv);
}

void bxt_display_core_uninit(struct drm_i915_private *dev_priv)
{
	struct i915_power_domains *power_domains = &dev_priv->power_domains;
	struct i915_power_well *well;

	gen9_set_dc_state(dev_priv, DC_STATE_DISABLE);

	gen9_dbuf_disable(dev_priv);

	bxt_uninit_cdclk(dev_priv);

	/* The spec doesn't call for removing the reset handshake flag */

	/*
	 * Disable PW1 (PG1).
	 * Note that even though the driver's request is removed power well 1
	 * may stay enabled after this due to DMC's own request on it.
	 */
	mutex_lock(&power_domains->lock);

	well = lookup_power_well(dev_priv, SKL_DISP_PW_1);
	intel_power_well_disable(dev_priv, well);

	mutex_unlock(&power_domains->lock);

	usleep_range(10, 30);		/* 10 us delay per Bspec */
}

#define CNL_PROCMON_IDX(val) \
	(((val) & (PROCESS_INFO_MASK | VOLTAGE_INFO_MASK)) >> VOLTAGE_INFO_SHIFT)
#define NUM_CNL_PROCMON \
	(CNL_PROCMON_IDX(VOLTAGE_INFO_MASK | PROCESS_INFO_MASK) + 1)

static const struct cnl_procmon {
	u32 dw1, dw9, dw10;
} cnl_procmon_values[NUM_CNL_PROCMON] = {
	[CNL_PROCMON_IDX(VOLTAGE_INFO_0_85V | PROCESS_INFO_DOT_0)] =
		{ .dw1 = 0x00 << 16, .dw9 = 0x62AB67BB, .dw10 = 0x51914F96, },
	[CNL_PROCMON_IDX(VOLTAGE_INFO_0_95V | PROCESS_INFO_DOT_0)] =
		{ .dw1 = 0x00 << 16, .dw9 = 0x86E172C7, .dw10 = 0x77CA5EAB, },
	[CNL_PROCMON_IDX(VOLTAGE_INFO_0_95V | PROCESS_INFO_DOT_1)] =
		{ .dw1 = 0x00 << 16, .dw9 = 0x93F87FE1, .dw10 = 0x8AE871C5, },
	[CNL_PROCMON_IDX(VOLTAGE_INFO_1_05V | PROCESS_INFO_DOT_0)] =
		{ .dw1 = 0x00 << 16, .dw9 = 0x98FA82DD, .dw10 = 0x89E46DC1, },
	[CNL_PROCMON_IDX(VOLTAGE_INFO_1_05V | PROCESS_INFO_DOT_1)] =
		{ .dw1 = 0x44 << 16, .dw9 = 0x9A00AB25, .dw10 = 0x8AE38FF1, },
};

static void cnl_display_core_init(struct drm_i915_private *dev_priv, bool resume)
{
	struct i915_power_domains *power_domains = &dev_priv->power_domains;
	const struct cnl_procmon *procmon;
	struct i915_power_well *well;
	u32 val;

	gen9_set_dc_state(dev_priv, DC_STATE_DISABLE);

	/* 1. Enable PCH Reset Handshake */
	val = I915_READ(HSW_NDE_RSTWRN_OPT);
	val |= RESET_PCH_HANDSHAKE_ENABLE;
	I915_WRITE(HSW_NDE_RSTWRN_OPT, val);

	/* 2. Enable Comp */
	val = I915_READ(CHICKEN_MISC_2);
	val &= ~CNL_COMP_PWR_DOWN;
	I915_WRITE(CHICKEN_MISC_2, val);

	val = I915_READ(CNL_PORT_COMP_DW3);
	procmon = &cnl_procmon_values[CNL_PROCMON_IDX(val)];

	WARN_ON(procmon->dw10 == 0);

	val = I915_READ(CNL_PORT_COMP_DW1);
	val &= ~((0xff << 16) | 0xff);
	val |= procmon->dw1;
	I915_WRITE(CNL_PORT_COMP_DW1, val);

	I915_WRITE(CNL_PORT_COMP_DW9, procmon->dw9);
	I915_WRITE(CNL_PORT_COMP_DW10, procmon->dw10);

	val = I915_READ(CNL_PORT_COMP_DW0);
	val |= COMP_INIT;
	I915_WRITE(CNL_PORT_COMP_DW0, val);

	/* 3. */
	val = I915_READ(CNL_PORT_CL1CM_DW5);
	val |= CL_POWER_DOWN_ENABLE;
	I915_WRITE(CNL_PORT_CL1CM_DW5, val);

	/*
	 * 4. Enable Power Well 1 (PG1).
	 *    The AUX IO power wells will be enabled on demand.
	 */
	mutex_lock(&power_domains->lock);
	well = lookup_power_well(dev_priv, SKL_DISP_PW_1);
	intel_power_well_enable(dev_priv, well);
	mutex_unlock(&power_domains->lock);

	/* 5. Enable CD clock */
	cnl_init_cdclk(dev_priv);

	/* 6. Enable DBUF */
	gen9_dbuf_enable(dev_priv);

	if (resume && dev_priv->csr.dmc_payload)
		intel_csr_load_program(dev_priv);
}

#undef CNL_PROCMON_IDX
#undef NUM_CNL_PROCMON

static void cnl_display_core_uninit(struct drm_i915_private *dev_priv)
{
	struct i915_power_domains *power_domains = &dev_priv->power_domains;
	struct i915_power_well *well;
	u32 val;

	gen9_set_dc_state(dev_priv, DC_STATE_DISABLE);

	/* 1. Disable all display engine functions -> aready done */

	/* 2. Disable DBUF */
	gen9_dbuf_disable(dev_priv);

	/* 3. Disable CD clock */
	cnl_uninit_cdclk(dev_priv);

	/*
	 * 4. Disable Power Well 1 (PG1).
	 *    The AUX IO power wells are toggled on demand, so they are already
	 *    disabled at this point.
	 */
	mutex_lock(&power_domains->lock);
	well = lookup_power_well(dev_priv, SKL_DISP_PW_1);
	intel_power_well_disable(dev_priv, well);
	mutex_unlock(&power_domains->lock);

	usleep_range(10, 30);		/* 10 us delay per Bspec */

	/* 5. Disable Comp */
	val = I915_READ(CHICKEN_MISC_2);
	val |= CNL_COMP_PWR_DOWN;
	I915_WRITE(CHICKEN_MISC_2, val);
}

#define CNL_PROCMON_IDX(val) \
	(((val) & (PROCESS_INFO_MASK | VOLTAGE_INFO_MASK)) >> VOLTAGE_INFO_SHIFT)
#define NUM_CNL_PROCMON \
	(CNL_PROCMON_IDX(VOLTAGE_INFO_MASK | PROCESS_INFO_MASK) + 1)

static const struct cnl_procmon {
	u32 dw1, dw9, dw10;
} cnl_procmon_values[NUM_CNL_PROCMON] = {
	[CNL_PROCMON_IDX(VOLTAGE_INFO_0_85V | PROCESS_INFO_DOT_0)] =
		{ .dw1 = 0x00 << 16, .dw9 = 0x62AB67BB, .dw10 = 0x51914F96, },
	[CNL_PROCMON_IDX(VOLTAGE_INFO_0_95V | PROCESS_INFO_DOT_0)] =
		{ .dw1 = 0x00 << 16, .dw9 = 0x86E172C7, .dw10 = 0x77CA5EAB, },
	[CNL_PROCMON_IDX(VOLTAGE_INFO_0_95V | PROCESS_INFO_DOT_1)] =
		{ .dw1 = 0x00 << 16, .dw9 = 0x93F87FE1, .dw10 = 0x8AE871C5, },
	[CNL_PROCMON_IDX(VOLTAGE_INFO_1_05V | PROCESS_INFO_DOT_0)] =
		{ .dw1 = 0x00 << 16, .dw9 = 0x98FA82DD, .dw10 = 0x89E46DC1, },
	[CNL_PROCMON_IDX(VOLTAGE_INFO_1_05V | PROCESS_INFO_DOT_1)] =
		{ .dw1 = 0x44 << 16, .dw9 = 0x9A00AB25, .dw10 = 0x8AE38FF1, },
};

static void cnl_display_core_init(struct drm_i915_private *dev_priv, bool resume)
{
	struct i915_power_domains *power_domains = &dev_priv->power_domains;
	const struct cnl_procmon *procmon;
	struct i915_power_well *well;
	u32 val;

	gen9_set_dc_state(dev_priv, DC_STATE_DISABLE);

	/* 1. Enable PCH Reset Handshake */
	val = I915_READ(HSW_NDE_RSTWRN_OPT);
	val |= RESET_PCH_HANDSHAKE_ENABLE;
	I915_WRITE(HSW_NDE_RSTWRN_OPT, val);

	/* 2. Enable Comp */
	val = I915_READ(CHICKEN_MISC_2);
	val &= ~COMP_PWR_DOWN;
	I915_WRITE(CHICKEN_MISC_2, val);

	val = I915_READ(CNL_PORT_COMP_DW3);
	procmon = &cnl_procmon_values[CNL_PROCMON_IDX(val)];

	WARN_ON(procmon->dw10 == 0);

	val = I915_READ(CNL_PORT_COMP_DW1);
	val &= ~((0xff << 16) | 0xff);
	val |= procmon->dw1;
	I915_WRITE(CNL_PORT_COMP_DW1, val);

	I915_WRITE(CNL_PORT_COMP_DW9, procmon->dw9);
	I915_WRITE(CNL_PORT_COMP_DW10, procmon->dw10);

	val = I915_READ(CNL_PORT_COMP_DW0);
	val |= COMP_INIT;
	I915_WRITE(CNL_PORT_COMP_DW0, val);

	/* 3. */
	val = I915_READ(CNL_PORT_CL1CM_DW5);
	val |= CL_POWER_DOWN_ENABLE;
	I915_WRITE(CNL_PORT_CL1CM_DW5, val);

	/* 4. Enable Power Well 1 (PG1) and Aux IO Power */
	mutex_lock(&power_domains->lock);
	well = lookup_power_well(dev_priv, SKL_DISP_PW_1);
	intel_power_well_enable(dev_priv, well);
	mutex_unlock(&power_domains->lock);

	/* 5. Enable CD clock */
	cnl_init_cdclk(dev_priv);

	/* 6. Enable DBUF */
	gen9_dbuf_enable(dev_priv);
}

#undef CNL_PROCMON_IDX
#undef NUM_CNL_PROCMON

static void cnl_display_core_uninit(struct drm_i915_private *dev_priv)
{
	struct i915_power_domains *power_domains = &dev_priv->power_domains;
	struct i915_power_well *well;
	u32 val;

	gen9_set_dc_state(dev_priv, DC_STATE_DISABLE);

	/* 1. Disable all display engine functions -> aready done */

	/* 2. Disable DBUF */
	gen9_dbuf_disable(dev_priv);

	/* 3. Disable CD clock */
	cnl_uninit_cdclk(dev_priv);

	/* 4. Disable Power Well 1 (PG1) and Aux IO Power */
	mutex_lock(&power_domains->lock);
	well = lookup_power_well(dev_priv, SKL_DISP_PW_1);
	intel_power_well_disable(dev_priv, well);
	mutex_unlock(&power_domains->lock);

	/* 5. Disable Comp */
	val = I915_READ(CHICKEN_MISC_2);
	val |= COMP_PWR_DOWN;
	I915_WRITE(CHICKEN_MISC_2, val);
}

static void chv_phy_control_init(struct drm_i915_private *dev_priv)
{
	struct i915_power_well *cmn_bc =
		lookup_power_well(dev_priv, PUNIT_POWER_WELL_DPIO_CMN_BC);
	struct i915_power_well *cmn_d =
		lookup_power_well(dev_priv, PUNIT_POWER_WELL_DPIO_CMN_D);

	/*
	 * DISPLAY_PHY_CONTROL can get corrupted if read. As a
	 * workaround never ever read DISPLAY_PHY_CONTROL, and
	 * instead maintain a shadow copy ourselves. Use the actual
	 * power well state and lane status to reconstruct the
	 * expected initial value.
	 */
	dev_priv->chv_phy_control =
		PHY_LDO_SEQ_DELAY(PHY_LDO_DELAY_600NS, DPIO_PHY0) |
		PHY_LDO_SEQ_DELAY(PHY_LDO_DELAY_600NS, DPIO_PHY1) |
		PHY_CH_POWER_MODE(PHY_CH_DEEP_PSR, DPIO_PHY0, DPIO_CH0) |
		PHY_CH_POWER_MODE(PHY_CH_DEEP_PSR, DPIO_PHY0, DPIO_CH1) |
		PHY_CH_POWER_MODE(PHY_CH_DEEP_PSR, DPIO_PHY1, DPIO_CH0);

	/*
	 * If all lanes are disabled we leave the override disabled
	 * with all power down bits cleared to match the state we
	 * would use after disabling the port. Otherwise enable the
	 * override and set the lane powerdown bits accding to the
	 * current lane status.
	 */
	if (cmn_bc->ops->is_enabled(dev_priv, cmn_bc)) {
		uint32_t status = I915_READ(DPLL(PIPE_A));
		unsigned int mask;

		mask = status & DPLL_PORTB_READY_MASK;
		if (mask == 0xf)
			mask = 0x0;
		else
			dev_priv->chv_phy_control |=
				PHY_CH_POWER_DOWN_OVRD_EN(DPIO_PHY0, DPIO_CH0);

		dev_priv->chv_phy_control |=
			PHY_CH_POWER_DOWN_OVRD(mask, DPIO_PHY0, DPIO_CH0);

		mask = (status & DPLL_PORTC_READY_MASK) >> 4;
		if (mask == 0xf)
			mask = 0x0;
		else
			dev_priv->chv_phy_control |=
				PHY_CH_POWER_DOWN_OVRD_EN(DPIO_PHY0, DPIO_CH1);

		dev_priv->chv_phy_control |=
			PHY_CH_POWER_DOWN_OVRD(mask, DPIO_PHY0, DPIO_CH1);

		dev_priv->chv_phy_control |= PHY_COM_LANE_RESET_DEASSERT(DPIO_PHY0);

		dev_priv->chv_phy_assert[DPIO_PHY0] = false;
	} else {
		dev_priv->chv_phy_assert[DPIO_PHY0] = true;
	}

	if (cmn_d->ops->is_enabled(dev_priv, cmn_d)) {
		uint32_t status = I915_READ(DPIO_PHY_STATUS);
		unsigned int mask;

		mask = status & DPLL_PORTD_READY_MASK;

		if (mask == 0xf)
			mask = 0x0;
		else
			dev_priv->chv_phy_control |=
				PHY_CH_POWER_DOWN_OVRD_EN(DPIO_PHY1, DPIO_CH0);

		dev_priv->chv_phy_control |=
			PHY_CH_POWER_DOWN_OVRD(mask, DPIO_PHY1, DPIO_CH0);

		dev_priv->chv_phy_control |= PHY_COM_LANE_RESET_DEASSERT(DPIO_PHY1);

		dev_priv->chv_phy_assert[DPIO_PHY1] = false;
	} else {
		dev_priv->chv_phy_assert[DPIO_PHY1] = true;
	}

	I915_WRITE(DISPLAY_PHY_CONTROL, dev_priv->chv_phy_control);

	DRM_DEBUG_KMS("Initial PHY_CONTROL=0x%08x\n",
		      dev_priv->chv_phy_control);
}

static void vlv_cmnlane_wa(struct drm_i915_private *dev_priv)
{
	struct i915_power_well *cmn =
		lookup_power_well(dev_priv, PUNIT_POWER_WELL_DPIO_CMN_BC);
	struct i915_power_well *disp2d =
		lookup_power_well(dev_priv, PUNIT_POWER_WELL_DISP2D);

	/* If the display might be already active skip this */
	if (cmn->ops->is_enabled(dev_priv, cmn) &&
	    disp2d->ops->is_enabled(dev_priv, disp2d) &&
	    I915_READ(DPIO_CTL) & DPIO_CMNRST)
		return;

	DRM_DEBUG_KMS("toggling display PHY side reset\n");

	/* cmnlane needs DPLL registers */
	disp2d->ops->enable(dev_priv, disp2d);

	/*
	 * From VLV2A0_DP_eDP_HDMI_DPIO_driver_vbios_notes_11.docx:
	 * Need to assert and de-assert PHY SB reset by gating the
	 * common lane power, then un-gating it.
	 * Simply ungating isn't enough to reset the PHY enough to get
	 * ports and lanes running.
	 */
	cmn->ops->disable(dev_priv, cmn);
}

/**
 * intel_power_domains_init_hw - initialize hardware power domain state
 * @dev_priv: i915 device instance
 * @resume: Called from resume code paths or not
 *
 * This function initializes the hardware power domain state and enables all
 * power wells belonging to the INIT power domain. Power wells in other
 * domains (and not in the INIT domain) are referenced or disabled during the
 * modeset state HW readout. After that the reference count of each power well
 * must match its HW enabled state, see intel_power_domains_verify_state().
 */
void intel_power_domains_init_hw(struct drm_i915_private *dev_priv, bool resume)
{
	struct i915_power_domains *power_domains = &dev_priv->power_domains;

	power_domains->initializing = true;

	if (IS_CANNONLAKE(dev_priv)) {
		cnl_display_core_init(dev_priv, resume);
	} else if (IS_GEN9_BC(dev_priv)) {
		skl_display_core_init(dev_priv, resume);
	} else if (IS_GEN9_LP(dev_priv)) {
		bxt_display_core_init(dev_priv, resume);
	} else if (IS_CHERRYVIEW(dev_priv)) {
		mutex_lock(&power_domains->lock);
		chv_phy_control_init(dev_priv);
		mutex_unlock(&power_domains->lock);
	} else if (IS_VALLEYVIEW(dev_priv)) {
		mutex_lock(&power_domains->lock);
		vlv_cmnlane_wa(dev_priv);
		mutex_unlock(&power_domains->lock);
	}

	/* For now, we need the power well to be always enabled. */
	intel_display_set_init_power(dev_priv, true);
	/* Disable power support if the user asked so. */
	if (!i915.disable_power_well)
		intel_display_power_get(dev_priv, POWER_DOMAIN_INIT);
	intel_power_domains_sync_hw(dev_priv);
	power_domains->initializing = false;
}

/**
 * intel_power_domains_suspend - suspend power domain state
 * @dev_priv: i915 device instance
 *
 * This function prepares the hardware power domain state before entering
 * system suspend. It must be paired with intel_power_domains_init_hw().
 */
void intel_power_domains_suspend(struct drm_i915_private *dev_priv)
{
	/*
	 * Even if power well support was disabled we still want to disable
	 * power wells while we are system suspended.
	 */
	if (!i915.disable_power_well)
		intel_display_power_put(dev_priv, POWER_DOMAIN_INIT);

	if (IS_CANNONLAKE(dev_priv))
		cnl_display_core_uninit(dev_priv);
	else if (IS_GEN9_BC(dev_priv))
		skl_display_core_uninit(dev_priv);
	else if (IS_GEN9_LP(dev_priv))
		bxt_display_core_uninit(dev_priv);
}

static void intel_power_domains_dump_info(struct drm_i915_private *dev_priv)
{
	struct i915_power_domains *power_domains = &dev_priv->power_domains;
	struct i915_power_well *power_well;

	for_each_power_well(dev_priv, power_well) {
		enum intel_display_power_domain domain;

		DRM_DEBUG_DRIVER("%-25s %d\n",
				 power_well->name, power_well->count);

		for_each_power_domain(domain, power_well->domains)
			DRM_DEBUG_DRIVER("  %-23s %d\n",
					 intel_display_power_domain_str(domain),
					 power_domains->domain_use_count[domain]);
	}
}

/**
 * intel_power_domains_verify_state - verify the HW/SW state for all power wells
 * @dev_priv: i915 device instance
 *
 * Verify if the reference count of each power well matches its HW enabled
 * state and the total refcount of the domains it belongs to. This must be
 * called after modeset HW state sanitization, which is responsible for
 * acquiring reference counts for any power wells in use and disabling the
 * ones left on by BIOS but not required by any active output.
 */
void intel_power_domains_verify_state(struct drm_i915_private *dev_priv)
{
	struct i915_power_domains *power_domains = &dev_priv->power_domains;
	struct i915_power_well *power_well;
	bool dump_domain_info;

	mutex_lock(&power_domains->lock);

	dump_domain_info = false;
	for_each_power_well(dev_priv, power_well) {
		enum intel_display_power_domain domain;
		int domains_count;
		bool enabled;

		/*
		 * Power wells not belonging to any domain (like the MISC_IO
		 * and PW1 power wells) are under FW control, so ignore them,
		 * since their state can change asynchronously.
		 */
		if (!power_well->domains)
			continue;

		enabled = power_well->ops->is_enabled(dev_priv, power_well);
		if ((power_well->count || power_well->always_on) != enabled)
			DRM_ERROR("power well %s state mismatch (refcount %d/enabled %d)",
				  power_well->name, power_well->count, enabled);

		domains_count = 0;
		for_each_power_domain(domain, power_well->domains)
			domains_count += power_domains->domain_use_count[domain];

		if (power_well->count != domains_count) {
			DRM_ERROR("power well %s refcount/domain refcount mismatch "
				  "(refcount %d/domains refcount %d)\n",
				  power_well->name, power_well->count,
				  domains_count);
			dump_domain_info = true;
		}
	}

	if (dump_domain_info) {
		static bool dumped;

		if (!dumped) {
			intel_power_domains_dump_info(dev_priv);
			dumped = true;
		}
	}

	mutex_unlock(&power_domains->lock);
}

/**
 * intel_runtime_pm_get - grab a runtime pm reference
 * @dev_priv: i915 device instance
 *
 * This function grabs a device-level runtime pm reference (mostly used for GEM
 * code to ensure the GTT or GT is on) and ensures that it is powered up.
 *
 * Any runtime pm reference obtained by this function must have a symmetric
 * call to intel_runtime_pm_put() to release the reference again.
 */
void intel_runtime_pm_get(struct drm_i915_private *dev_priv)
{
	struct pci_dev *pdev = dev_priv->drm.pdev;
	struct device *kdev = &pdev->dev;
	int ret;

	ret = pm_runtime_get_sync(kdev);
	WARN_ONCE(ret < 0, "pm_runtime_get_sync() failed: %d\n", ret);

	atomic_inc(&dev_priv->pm.wakeref_count);
	assert_rpm_wakelock_held(dev_priv);
}

/**
 * intel_runtime_pm_get_if_in_use - grab a runtime pm reference if device in use
 * @dev_priv: i915 device instance
 *
 * This function grabs a device-level runtime pm reference if the device is
 * already in use and ensures that it is powered up.
 *
 * Any runtime pm reference obtained by this function must have a symmetric
 * call to intel_runtime_pm_put() to release the reference again.
 */
bool intel_runtime_pm_get_if_in_use(struct drm_i915_private *dev_priv)
{
	struct pci_dev *pdev = dev_priv->drm.pdev;
	struct device *kdev = &pdev->dev;

	if (IS_ENABLED(CONFIG_PM)) {
		int ret = pm_runtime_get_if_in_use(kdev);

		/*
		 * In cases runtime PM is disabled by the RPM core and we get
		 * an -EINVAL return value we are not supposed to call this
		 * function, since the power state is undefined. This applies
		 * atm to the late/early system suspend/resume handlers.
		 */
		WARN_ONCE(ret < 0,
			  "pm_runtime_get_if_in_use() failed: %d\n", ret);
		if (ret <= 0)
			return false;
	}

	atomic_inc(&dev_priv->pm.wakeref_count);
	assert_rpm_wakelock_held(dev_priv);

	return true;
}

/**
 * intel_runtime_pm_get_noresume - grab a runtime pm reference
 * @dev_priv: i915 device instance
 *
 * This function grabs a device-level runtime pm reference (mostly used for GEM
 * code to ensure the GTT or GT is on).
 *
 * It will _not_ power up the device but instead only check that it's powered
 * on.  Therefore it is only valid to call this functions from contexts where
 * the device is known to be powered up and where trying to power it up would
 * result in hilarity and deadlocks. That pretty much means only the system
 * suspend/resume code where this is used to grab runtime pm references for
 * delayed setup down in work items.
 *
 * Any runtime pm reference obtained by this function must have a symmetric
 * call to intel_runtime_pm_put() to release the reference again.
 */
void intel_runtime_pm_get_noresume(struct drm_i915_private *dev_priv)
{
	struct pci_dev *pdev = dev_priv->drm.pdev;
	struct device *kdev = &pdev->dev;

	assert_rpm_wakelock_held(dev_priv);
	pm_runtime_get_noresume(kdev);

	atomic_inc(&dev_priv->pm.wakeref_count);
}

/**
 * intel_runtime_pm_put - release a runtime pm reference
 * @dev_priv: i915 device instance
 *
 * This function drops the device-level runtime pm reference obtained by
 * intel_runtime_pm_get() and might power down the corresponding
 * hardware block right away if this is the last reference.
 */
void intel_runtime_pm_put(struct drm_i915_private *dev_priv)
{
	struct pci_dev *pdev = dev_priv->drm.pdev;
	struct device *kdev = &pdev->dev;

	assert_rpm_wakelock_held(dev_priv);
	atomic_dec(&dev_priv->pm.wakeref_count);

	pm_runtime_mark_last_busy(kdev);
	pm_runtime_put_autosuspend(kdev);
}

/**
 * intel_runtime_pm_enable - enable runtime pm
 * @dev_priv: i915 device instance
 *
 * This function enables runtime pm at the end of the driver load sequence.
 *
 * Note that this function does currently not enable runtime pm for the
 * subordinate display power domains. That is only done on the first modeset
 * using intel_display_set_init_power().
 */
void intel_runtime_pm_enable(struct drm_i915_private *dev_priv)
{
	struct pci_dev *pdev = dev_priv->drm.pdev;
	struct device *kdev = &pdev->dev;

	pm_runtime_set_autosuspend_delay(kdev, 10000); /* 10s */
	pm_runtime_mark_last_busy(kdev);

	/*
	 * Take a permanent reference to disable the RPM functionality and drop
	 * it only when unloading the driver. Use the low level get/put helpers,
	 * so the driver's own RPM reference tracking asserts also work on
	 * platforms without RPM support.
	 */
	if (!HAS_RUNTIME_PM(dev_priv)) {
		int ret;

		pm_runtime_dont_use_autosuspend(kdev);
		ret = pm_runtime_get_sync(kdev);
		WARN(ret < 0, "pm_runtime_get_sync() failed: %d\n", ret);
	} else {
		pm_runtime_use_autosuspend(kdev);
	}

	/*
	 * The core calls the driver load handler with an RPM reference held.
	 * We drop that here and will reacquire it during unloading in
	 * intel_power_domains_fini().
	 */
	pm_runtime_put_autosuspend(kdev);
}<|MERGE_RESOLUTION|>--- conflicted
+++ resolved
@@ -423,55 +423,6 @@
 	return (I915_READ(HSW_PWR_WELL_CTL_DRIVER(id)) & mask) == mask;
 }
 
-#define CNL_DISPLAY_POWERWELL_2_POWER_DOMAINS (		\
-	BIT_ULL(POWER_DOMAIN_TRANSCODER_A) |		\
-	BIT_ULL(POWER_DOMAIN_PIPE_B) |			\
-	BIT_ULL(POWER_DOMAIN_TRANSCODER_B) |		\
-	BIT_ULL(POWER_DOMAIN_PIPE_C) |			\
-	BIT_ULL(POWER_DOMAIN_TRANSCODER_C) |		\
-	BIT_ULL(POWER_DOMAIN_PIPE_B_PANEL_FITTER) |		\
-	BIT_ULL(POWER_DOMAIN_PIPE_C_PANEL_FITTER) |		\
-	BIT_ULL(POWER_DOMAIN_PORT_DDI_B_LANES) |		\
-	BIT_ULL(POWER_DOMAIN_PORT_DDI_C_LANES) |		\
-	BIT_ULL(POWER_DOMAIN_PORT_DDI_D_LANES) |		\
-	BIT_ULL(POWER_DOMAIN_PORT_DDI_E_LANES) |		\
-	BIT_ULL(POWER_DOMAIN_AUX_B) |                       \
-	BIT_ULL(POWER_DOMAIN_AUX_C) |			\
-	BIT_ULL(POWER_DOMAIN_AUX_D) |			\
-	BIT_ULL(POWER_DOMAIN_AUDIO) |			\
-	BIT_ULL(POWER_DOMAIN_VGA) |				\
-	BIT_ULL(POWER_DOMAIN_INIT))
-#define CNL_DISPLAY_DDI_A_IO_POWER_DOMAINS (		\
-	BIT_ULL(POWER_DOMAIN_PORT_DDI_A_IO) |		\
-	BIT_ULL(POWER_DOMAIN_PORT_DDI_E_IO) |		\
-	BIT_ULL(POWER_DOMAIN_INIT))
-#define CNL_DISPLAY_DDI_B_IO_POWER_DOMAINS (		\
-	BIT_ULL(POWER_DOMAIN_PORT_DDI_B_IO) |		\
-	BIT_ULL(POWER_DOMAIN_INIT))
-#define CNL_DISPLAY_DDI_C_IO_POWER_DOMAINS (		\
-	BIT_ULL(POWER_DOMAIN_PORT_DDI_C_IO) |		\
-	BIT_ULL(POWER_DOMAIN_INIT))
-#define CNL_DISPLAY_DDI_D_IO_POWER_DOMAINS (		\
-	BIT_ULL(POWER_DOMAIN_PORT_DDI_D_IO) |		\
-	BIT_ULL(POWER_DOMAIN_INIT))
-#define CNL_DISPLAY_AUX_A_POWER_DOMAINS (		\
-	BIT_ULL(POWER_DOMAIN_AUX_A) |			\
-	BIT_ULL(POWER_DOMAIN_INIT))
-#define CNL_DISPLAY_AUX_B_POWER_DOMAINS (		\
-	BIT_ULL(POWER_DOMAIN_AUX_B) |			\
-	BIT_ULL(POWER_DOMAIN_INIT))
-#define CNL_DISPLAY_AUX_C_POWER_DOMAINS (		\
-	BIT_ULL(POWER_DOMAIN_AUX_C) |			\
-	BIT_ULL(POWER_DOMAIN_INIT))
-#define CNL_DISPLAY_AUX_D_POWER_DOMAINS (		\
-	BIT_ULL(POWER_DOMAIN_AUX_D) |			\
-	BIT_ULL(POWER_DOMAIN_INIT))
-#define CNL_DISPLAY_DC_OFF_POWER_DOMAINS (		\
-	CNL_DISPLAY_POWERWELL_2_POWER_DOMAINS |		\
-	BIT_ULL(POWER_DOMAIN_MODESET) |			\
-	BIT_ULL(POWER_DOMAIN_AUX_A) |			\
-	BIT_ULL(POWER_DOMAIN_INIT))
-
 static void assert_can_enable_dc9(struct drm_i915_private *dev_priv)
 {
 	enum i915_power_well_id id = SKL_DISP_PW_2;
@@ -677,148 +628,6 @@
 	gen9_set_dc_state(dev_priv, DC_STATE_DISABLE);
 }
 
-<<<<<<< HEAD
-static void
-gen9_sanitize_power_well_requests(struct drm_i915_private *dev_priv,
-				  struct i915_power_well *power_well)
-{
-	enum skl_disp_power_wells power_well_id = power_well->id;
-	u32 val;
-	u32 mask;
-
-	mask = SKL_POWER_WELL_REQ(power_well_id);
-
-	val = I915_READ(HSW_PWR_WELL_KVMR);
-	if (WARN_ONCE(val & mask, "Clearing unexpected KVMR request for %s\n",
-		      power_well->name))
-		I915_WRITE(HSW_PWR_WELL_KVMR, val & ~mask);
-
-	val = I915_READ(HSW_PWR_WELL_BIOS);
-	val |= I915_READ(HSW_PWR_WELL_DEBUG);
-
-	if (!(val & mask))
-		return;
-
-	/*
-	 * DMC is known to force on the request bits for power well 1 on SKL
-	 * and BXT and the misc IO power well on SKL but we don't expect any
-	 * other request bits to be set, so WARN for those.
-	 */
-	if (power_well_id == SKL_DISP_PW_1 ||
-	    (IS_GEN9_BC(dev_priv) &&
-	     power_well_id == SKL_DISP_PW_MISC_IO))
-		DRM_DEBUG_DRIVER("Clearing auxiliary requests for %s forced on "
-				 "by DMC\n", power_well->name);
-	else
-		WARN_ONCE(1, "Clearing unexpected auxiliary requests for %s\n",
-			  power_well->name);
-
-	I915_WRITE(HSW_PWR_WELL_BIOS, val & ~mask);
-	I915_WRITE(HSW_PWR_WELL_DEBUG, val & ~mask);
-}
-
-static void skl_set_power_well(struct drm_i915_private *dev_priv,
-			       struct i915_power_well *power_well, bool enable)
-{
-	uint32_t tmp, fuse_status;
-	uint32_t req_mask, state_mask;
-	bool is_enabled, enable_requested, check_fuse_status = false;
-
-	tmp = I915_READ(HSW_PWR_WELL_DRIVER);
-	fuse_status = I915_READ(SKL_FUSE_STATUS);
-
-	switch (power_well->id) {
-	case SKL_DISP_PW_1:
-		if (intel_wait_for_register(dev_priv,
-					    SKL_FUSE_STATUS,
-					    SKL_FUSE_PG0_DIST_STATUS,
-					    SKL_FUSE_PG0_DIST_STATUS,
-					    1)) {
-			DRM_ERROR("PG0 not enabled\n");
-			return;
-		}
-		break;
-	case SKL_DISP_PW_2:
-		if (!(fuse_status & SKL_FUSE_PG1_DIST_STATUS)) {
-			DRM_ERROR("PG1 in disabled state\n");
-			return;
-		}
-		break;
-	case SKL_DISP_PW_MISC_IO:
-	case SKL_DISP_PW_DDI_A_E: /* GLK_DISP_PW_DDI_A, CNL_DISP_PW_DDI_A */
-	case SKL_DISP_PW_DDI_B:
-	case SKL_DISP_PW_DDI_C:
-	case SKL_DISP_PW_DDI_D:
-	case GLK_DISP_PW_AUX_A: /* CNL_DISP_PW_AUX_A */
-	case GLK_DISP_PW_AUX_B: /* CNL_DISP_PW_AUX_B */
-	case GLK_DISP_PW_AUX_C: /* CNL_DISP_PW_AUX_C */
-	case CNL_DISP_PW_AUX_D:
-		break;
-	default:
-		WARN(1, "Unknown power well %lu\n", power_well->id);
-		return;
-	}
-
-	req_mask = SKL_POWER_WELL_REQ(power_well->id);
-	enable_requested = tmp & req_mask;
-	state_mask = SKL_POWER_WELL_STATE(power_well->id);
-	is_enabled = tmp & state_mask;
-
-	if (!enable && enable_requested)
-		skl_power_well_pre_disable(dev_priv, power_well);
-
-	if (enable) {
-		if (!enable_requested) {
-			WARN((tmp & state_mask) &&
-				!I915_READ(HSW_PWR_WELL_BIOS),
-				"Invalid for power well status to be enabled, unless done by the BIOS, \
-				when request is to disable!\n");
-			I915_WRITE(HSW_PWR_WELL_DRIVER, tmp | req_mask);
-		}
-
-		if (!is_enabled) {
-			DRM_DEBUG_KMS("Enabling %s\n", power_well->name);
-			check_fuse_status = true;
-		}
-	} else {
-		if (enable_requested) {
-			I915_WRITE(HSW_PWR_WELL_DRIVER,	tmp & ~req_mask);
-			POSTING_READ(HSW_PWR_WELL_DRIVER);
-			DRM_DEBUG_KMS("Disabling %s\n", power_well->name);
-		}
-
-		gen9_sanitize_power_well_requests(dev_priv, power_well);
-	}
-
-	if (wait_for(!!(I915_READ(HSW_PWR_WELL_DRIVER) & state_mask) == enable,
-		     1))
-		DRM_ERROR("%s %s timeout\n",
-			  power_well->name, enable ? "enable" : "disable");
-
-	if (check_fuse_status) {
-		if (power_well->id == SKL_DISP_PW_1) {
-			if (intel_wait_for_register(dev_priv,
-						    SKL_FUSE_STATUS,
-						    SKL_FUSE_PG1_DIST_STATUS,
-						    SKL_FUSE_PG1_DIST_STATUS,
-						    1))
-				DRM_ERROR("PG1 distributing status timeout\n");
-		} else if (power_well->id == SKL_DISP_PW_2) {
-			if (intel_wait_for_register(dev_priv,
-						    SKL_FUSE_STATUS,
-						    SKL_FUSE_PG2_DIST_STATUS,
-						    SKL_FUSE_PG2_DIST_STATUS,
-						    1))
-				DRM_ERROR("PG2 distributing status timeout\n");
-		}
-	}
-
-	if (enable && !is_enabled)
-		skl_power_well_post_enable(dev_priv, power_well);
-}
-
-=======
->>>>>>> bb176f67
 static void hsw_power_well_sync_hw(struct drm_i915_private *dev_priv,
 				   struct i915_power_well *power_well)
 {
@@ -2026,15 +1835,6 @@
 	BIT_ULL(POWER_DOMAIN_AUX_A) |			\
 	BIT_ULL(POWER_DOMAIN_INIT))
 
-#define I830_PIPES_POWER_DOMAINS (		\
-	BIT_ULL(POWER_DOMAIN_PIPE_A) |		\
-	BIT_ULL(POWER_DOMAIN_PIPE_B) |		\
-	BIT_ULL(POWER_DOMAIN_PIPE_A_PANEL_FITTER) |	\
-	BIT_ULL(POWER_DOMAIN_PIPE_B_PANEL_FITTER) |	\
-	BIT_ULL(POWER_DOMAIN_TRANSCODER_A) |	\
-	BIT_ULL(POWER_DOMAIN_TRANSCODER_B) |	\
-	BIT_ULL(POWER_DOMAIN_INIT))
-
 static const struct i915_power_well_ops i9xx_always_on_power_well_ops = {
 	.sync_hw = i9xx_power_well_sync_hw_noop,
 	.enable = i9xx_always_on_power_well_noop,
@@ -2086,27 +1886,6 @@
 		.domains = I830_PIPES_POWER_DOMAINS,
 		.ops = &i830_pipes_power_well_ops,
 		.id = I830_DISP_PW_PIPES,
-	},
-};
-
-static const struct i915_power_well_ops i830_pipes_power_well_ops = {
-	.sync_hw = i830_pipes_power_well_sync_hw,
-	.enable = i830_pipes_power_well_enable,
-	.disable = i830_pipes_power_well_disable,
-	.is_enabled = i830_pipes_power_well_enabled,
-};
-
-static struct i915_power_well i830_power_wells[] = {
-	{
-		.name = "always-on",
-		.always_on = 1,
-		.domains = POWER_DOMAIN_MASK,
-		.ops = &i9xx_always_on_power_well_ops,
-	},
-	{
-		.name = "pipes",
-		.domains = I830_PIPES_POWER_DOMAINS,
-		.ops = &i830_pipes_power_well_ops,
 	},
 };
 
@@ -2597,82 +2376,6 @@
 		.name = "DDI D IO power well",
 		.domains = CNL_DISPLAY_DDI_D_IO_POWER_DOMAINS,
 		.ops = &hsw_power_well_ops,
-		.id = SKL_DISP_PW_DDI_D,
-	},
-};
-
-static struct i915_power_well cnl_power_wells[] = {
-	{
-		.name = "always-on",
-		.always_on = 1,
-		.domains = POWER_DOMAIN_MASK,
-		.ops = &i9xx_always_on_power_well_ops,
-	},
-	{
-		.name = "power well 1",
-		/* Handled by the DMC firmware */
-		.domains = 0,
-		.ops = &skl_power_well_ops,
-		.id = SKL_DISP_PW_1,
-	},
-	{
-		.name = "AUX A",
-		.domains = CNL_DISPLAY_AUX_A_POWER_DOMAINS,
-		.ops = &skl_power_well_ops,
-		.id = CNL_DISP_PW_AUX_A,
-	},
-	{
-		.name = "AUX B",
-		.domains = CNL_DISPLAY_AUX_B_POWER_DOMAINS,
-		.ops = &skl_power_well_ops,
-		.id = CNL_DISP_PW_AUX_B,
-	},
-	{
-		.name = "AUX C",
-		.domains = CNL_DISPLAY_AUX_C_POWER_DOMAINS,
-		.ops = &skl_power_well_ops,
-		.id = CNL_DISP_PW_AUX_C,
-	},
-	{
-		.name = "AUX D",
-		.domains = CNL_DISPLAY_AUX_D_POWER_DOMAINS,
-		.ops = &skl_power_well_ops,
-		.id = CNL_DISP_PW_AUX_D,
-	},
-	{
-		.name = "DC off",
-		.domains = CNL_DISPLAY_DC_OFF_POWER_DOMAINS,
-		.ops = &gen9_dc_off_power_well_ops,
-		.id = SKL_DISP_PW_DC_OFF,
-	},
-	{
-		.name = "power well 2",
-		.domains = CNL_DISPLAY_POWERWELL_2_POWER_DOMAINS,
-		.ops = &skl_power_well_ops,
-		.id = SKL_DISP_PW_2,
-	},
-	{
-		.name = "DDI A IO power well",
-		.domains = CNL_DISPLAY_DDI_A_IO_POWER_DOMAINS,
-		.ops = &skl_power_well_ops,
-		.id = CNL_DISP_PW_DDI_A,
-	},
-	{
-		.name = "DDI B IO power well",
-		.domains = CNL_DISPLAY_DDI_B_IO_POWER_DOMAINS,
-		.ops = &skl_power_well_ops,
-		.id = SKL_DISP_PW_DDI_B,
-	},
-	{
-		.name = "DDI C IO power well",
-		.domains = CNL_DISPLAY_DDI_C_IO_POWER_DOMAINS,
-		.ops = &skl_power_well_ops,
-		.id = SKL_DISP_PW_DDI_C,
-	},
-	{
-		.name = "DDI D IO power well",
-		.domains = CNL_DISPLAY_DDI_D_IO_POWER_DOMAINS,
-		.ops = &skl_power_well_ops,
 		.id = SKL_DISP_PW_DDI_D,
 	},
 };
@@ -3121,111 +2824,6 @@
 	I915_WRITE(CHICKEN_MISC_2, val);
 }
 
-#define CNL_PROCMON_IDX(val) \
-	(((val) & (PROCESS_INFO_MASK | VOLTAGE_INFO_MASK)) >> VOLTAGE_INFO_SHIFT)
-#define NUM_CNL_PROCMON \
-	(CNL_PROCMON_IDX(VOLTAGE_INFO_MASK | PROCESS_INFO_MASK) + 1)
-
-static const struct cnl_procmon {
-	u32 dw1, dw9, dw10;
-} cnl_procmon_values[NUM_CNL_PROCMON] = {
-	[CNL_PROCMON_IDX(VOLTAGE_INFO_0_85V | PROCESS_INFO_DOT_0)] =
-		{ .dw1 = 0x00 << 16, .dw9 = 0x62AB67BB, .dw10 = 0x51914F96, },
-	[CNL_PROCMON_IDX(VOLTAGE_INFO_0_95V | PROCESS_INFO_DOT_0)] =
-		{ .dw1 = 0x00 << 16, .dw9 = 0x86E172C7, .dw10 = 0x77CA5EAB, },
-	[CNL_PROCMON_IDX(VOLTAGE_INFO_0_95V | PROCESS_INFO_DOT_1)] =
-		{ .dw1 = 0x00 << 16, .dw9 = 0x93F87FE1, .dw10 = 0x8AE871C5, },
-	[CNL_PROCMON_IDX(VOLTAGE_INFO_1_05V | PROCESS_INFO_DOT_0)] =
-		{ .dw1 = 0x00 << 16, .dw9 = 0x98FA82DD, .dw10 = 0x89E46DC1, },
-	[CNL_PROCMON_IDX(VOLTAGE_INFO_1_05V | PROCESS_INFO_DOT_1)] =
-		{ .dw1 = 0x44 << 16, .dw9 = 0x9A00AB25, .dw10 = 0x8AE38FF1, },
-};
-
-static void cnl_display_core_init(struct drm_i915_private *dev_priv, bool resume)
-{
-	struct i915_power_domains *power_domains = &dev_priv->power_domains;
-	const struct cnl_procmon *procmon;
-	struct i915_power_well *well;
-	u32 val;
-
-	gen9_set_dc_state(dev_priv, DC_STATE_DISABLE);
-
-	/* 1. Enable PCH Reset Handshake */
-	val = I915_READ(HSW_NDE_RSTWRN_OPT);
-	val |= RESET_PCH_HANDSHAKE_ENABLE;
-	I915_WRITE(HSW_NDE_RSTWRN_OPT, val);
-
-	/* 2. Enable Comp */
-	val = I915_READ(CHICKEN_MISC_2);
-	val &= ~COMP_PWR_DOWN;
-	I915_WRITE(CHICKEN_MISC_2, val);
-
-	val = I915_READ(CNL_PORT_COMP_DW3);
-	procmon = &cnl_procmon_values[CNL_PROCMON_IDX(val)];
-
-	WARN_ON(procmon->dw10 == 0);
-
-	val = I915_READ(CNL_PORT_COMP_DW1);
-	val &= ~((0xff << 16) | 0xff);
-	val |= procmon->dw1;
-	I915_WRITE(CNL_PORT_COMP_DW1, val);
-
-	I915_WRITE(CNL_PORT_COMP_DW9, procmon->dw9);
-	I915_WRITE(CNL_PORT_COMP_DW10, procmon->dw10);
-
-	val = I915_READ(CNL_PORT_COMP_DW0);
-	val |= COMP_INIT;
-	I915_WRITE(CNL_PORT_COMP_DW0, val);
-
-	/* 3. */
-	val = I915_READ(CNL_PORT_CL1CM_DW5);
-	val |= CL_POWER_DOWN_ENABLE;
-	I915_WRITE(CNL_PORT_CL1CM_DW5, val);
-
-	/* 4. Enable Power Well 1 (PG1) and Aux IO Power */
-	mutex_lock(&power_domains->lock);
-	well = lookup_power_well(dev_priv, SKL_DISP_PW_1);
-	intel_power_well_enable(dev_priv, well);
-	mutex_unlock(&power_domains->lock);
-
-	/* 5. Enable CD clock */
-	cnl_init_cdclk(dev_priv);
-
-	/* 6. Enable DBUF */
-	gen9_dbuf_enable(dev_priv);
-}
-
-#undef CNL_PROCMON_IDX
-#undef NUM_CNL_PROCMON
-
-static void cnl_display_core_uninit(struct drm_i915_private *dev_priv)
-{
-	struct i915_power_domains *power_domains = &dev_priv->power_domains;
-	struct i915_power_well *well;
-	u32 val;
-
-	gen9_set_dc_state(dev_priv, DC_STATE_DISABLE);
-
-	/* 1. Disable all display engine functions -> aready done */
-
-	/* 2. Disable DBUF */
-	gen9_dbuf_disable(dev_priv);
-
-	/* 3. Disable CD clock */
-	cnl_uninit_cdclk(dev_priv);
-
-	/* 4. Disable Power Well 1 (PG1) and Aux IO Power */
-	mutex_lock(&power_domains->lock);
-	well = lookup_power_well(dev_priv, SKL_DISP_PW_1);
-	intel_power_well_disable(dev_priv, well);
-	mutex_unlock(&power_domains->lock);
-
-	/* 5. Disable Comp */
-	val = I915_READ(CHICKEN_MISC_2);
-	val |= COMP_PWR_DOWN;
-	I915_WRITE(CHICKEN_MISC_2, val);
-}
-
 static void chv_phy_control_init(struct drm_i915_private *dev_priv)
 {
 	struct i915_power_well *cmn_bc =
