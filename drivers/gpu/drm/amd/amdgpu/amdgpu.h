--- conflicted
+++ resolved
@@ -82,10 +82,7 @@
 extern int amdgpu_enable_scheduler;
 extern int amdgpu_sched_jobs;
 extern int amdgpu_sched_hw_submission;
-<<<<<<< HEAD
-=======
 extern int amdgpu_enable_semaphores;
->>>>>>> 9f30a04d
 
 #define AMDGPU_WAIT_IDLE_TIMEOUT_IN_MS	        3000
 #define AMDGPU_MAX_USEC_TIMEOUT			100000	/* 100 ms */
@@ -894,11 +891,7 @@
 	struct amdgpu_device		*adev;
 	const struct amdgpu_ring_funcs	*funcs;
 	struct amdgpu_fence_driver	fence_drv;
-<<<<<<< HEAD
-	struct amd_gpu_scheduler 	*scheduler;
-=======
 	struct amd_gpu_scheduler 	sched;
->>>>>>> 9f30a04d
 
 	spinlock_t              fence_lock;
 	struct mutex		*ring_lock;
@@ -1280,15 +1273,10 @@
 	uint32_t		num_ibs;
 	struct mutex            job_lock;
 	struct amdgpu_user_fence uf;
-<<<<<<< HEAD
-	int (*free_job)(struct amdgpu_job *sched_job);
-};
-=======
 	int (*free_job)(struct amdgpu_job *job);
 };
 #define to_amdgpu_job(sched_job)		\
 		container_of((sched_job), struct amdgpu_job, base)
->>>>>>> 9f30a04d
 
 static inline u32 amdgpu_get_ib_value(struct amdgpu_cs_parser *p, uint32_t ib_idx, int idx)
 {
