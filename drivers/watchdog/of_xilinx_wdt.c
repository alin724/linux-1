--- conflicted
+++ resolved
@@ -318,14 +318,11 @@
 		return XWT_TIMER_FAILED;
 }
 
-<<<<<<< HEAD
-=======
 static void xwdt_clk_disable_unprepare(void *data)
 {
 	clk_disable_unprepare(data);
 }
 
->>>>>>> e0d688d4
 static const struct xwdt_devtype_data xwdt_wdt_data = {
 	.wdttype = XWDT_WDT,
 	.xwdt_info = &xilinx_wdt_ident,
@@ -357,20 +354,14 @@
 	struct xwdt_device *xdev;
 	struct watchdog_device *xilinx_wdt_wdd;
 	const struct of_device_id *of_id;
-<<<<<<< HEAD
-	enum xwdt_ip_type wdttype;
-	const struct xwdt_devtype_data *devtype;
-=======
 	const struct xwdt_devtype_data *devtype;
 	enum xwdt_ip_type wdttype;
->>>>>>> e0d688d4
 
 	xdev = devm_kzalloc(dev, sizeof(*xdev), GFP_KERNEL);
 	if (!xdev)
 		return -ENOMEM;
 
 	xilinx_wdt_wdd = &xdev->xilinx_wdt_wdd;
-<<<<<<< HEAD
 
 	of_id = of_match_device(xwdt_of_match, &pdev->dev);
 	if (!of_id)
@@ -382,20 +373,6 @@
 
 	xilinx_wdt_wdd->info = devtype->xwdt_info;
 	xilinx_wdt_wdd->ops = devtype->xwdt_ops;
-	xilinx_wdt_wdd->parent = &pdev->dev;
-=======
->>>>>>> e0d688d4
-
-	of_id = of_match_device(xwdt_of_match, &pdev->dev);
-	if (!of_id)
-		return -EINVAL;
-
-	devtype = of_id->data;
-
-	wdttype = devtype->wdttype;
-
-	xilinx_wdt_wdd->info = devtype->xwdt_info;
-	xilinx_wdt_wdd->ops = devtype->xwdt_ops;
 	xilinx_wdt_wdd->parent = dev;
 
 	xdev->base = devm_platform_ioremap_resource(pdev, 0);
@@ -403,20 +380,6 @@
 		return PTR_ERR(xdev->base);
 
 	if (wdttype == XWDT_WDT) {
-<<<<<<< HEAD
-		rc = of_property_read_u32(pdev->dev.of_node,
-					  "xlnx,wdt-interval",
-					  &xdev->wdt_interval);
-		if (rc)
-			dev_warn(&pdev->dev,
-				 "Parameter \"xlnx,wdt-interval\" not found\n");
-
-		rc = of_property_read_u32(pdev->dev.of_node,
-					  "xlnx,wdt-enable-once",
-					  &enable_once);
-		if (rc)
-			dev_warn(&pdev->dev,
-=======
 		rc = of_property_read_u32(dev->of_node, "xlnx,wdt-interval",
 					  &xdev->wdt_interval);
 		if (rc)
@@ -426,7 +389,6 @@
 					  &enable_once);
 		if (rc)
 			dev_warn(dev,
->>>>>>> e0d688d4
 				 "Parameter \"xlnx,wdt-enable-once\" not found\n");
 
 		watchdog_set_nowayout(xilinx_wdt_wdd, enable_once);
@@ -489,13 +451,8 @@
 	if (wdttype == XWDT_WDT) {
 		rc = xwdt_selftest(xdev);
 		if (rc == XWT_TIMER_FAILED) {
-<<<<<<< HEAD
-			dev_err(&pdev->dev, "SelfTest routine error\n");
-			goto err_clk_disable;
-=======
 			dev_err(dev, "SelfTest routine error\n");
 			return rc;
->>>>>>> e0d688d4
 		}
 	}
 
