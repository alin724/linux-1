/* The industrial I/O core
 *
 * Copyright (c) 2008 Jonathan Cameron
 *
 * This program is free software; you can redistribute it and/or modify it
 * under the terms of the GNU General Public License version 2 as published by
 * the Free Software Foundation.
 *
 * Handling of buffer allocation / resizing.
 *
 *
 * Things to look at here.
 * - Better memory allocation techniques?
 * - Alternative access techniques?
 */
#include <linux/kernel.h>
#include <linux/export.h>
#include <linux/device.h>
#include <linux/fs.h>
#include <linux/cdev.h>
#include <linux/slab.h>
#include <linux/poll.h>
#include <linux/sched.h>
#include <linux/dma-mapping.h>

#include <linux/iio/iio.h>
#include "iio_core.h"
#include "iio_core_trigger.h"
#include <linux/iio/sysfs.h>
#include <linux/iio/buffer.h>
#include <linux/iio/trigger.h>

static const char * const iio_endian_prefix[] = {
	[IIO_BE] = "be",
	[IIO_LE] = "le",
};

static bool iio_buffer_is_active(struct iio_buffer *buf)
{
	return !list_empty(&buf->buffer_list);
}

static size_t iio_buffer_data_available(struct iio_buffer *buf)
{
	return buf->access->data_available(buf);
}

static int iio_buffer_flush_hwfifo(struct iio_dev *indio_dev,
				   struct iio_buffer *buf, size_t required)
{
	if (!indio_dev->info->hwfifo_flush_to_buffer)
		return -ENODEV;

	return indio_dev->info->hwfifo_flush_to_buffer(indio_dev, required);
}

static bool iio_buffer_ready(struct iio_dev *indio_dev, struct iio_buffer *buf,
			     size_t to_wait, int to_flush)
{
	size_t avail;
	int flushed = 0;

	/* wakeup if the device was unregistered */
	if (!indio_dev->info)
		return true;

	/* drain the buffer if it was disabled */
	if (!iio_buffer_is_active(buf)) {
		to_wait = min_t(size_t, to_wait, 1);
		to_flush = 0;
	}

	avail = iio_buffer_data_available(buf);

	if (avail >= to_wait) {
		/* force a flush for non-blocking reads */
		if (!to_wait && avail < to_flush)
			iio_buffer_flush_hwfifo(indio_dev, buf,
						to_flush - avail);
		return true;
	}

	if (to_flush)
		flushed = iio_buffer_flush_hwfifo(indio_dev, buf,
						  to_wait - avail);
	if (flushed <= 0)
		return false;

	if (avail + flushed >= to_wait)
		return true;

	return false;
}

/**
 * iio_buffer_read_first_n_outer() - chrdev read for buffer access
 * @filp:	File structure pointer for the char device
 * @buf:	Destination buffer for iio buffer read
 * @n:		First n bytes to read
 * @f_ps:	Long offset provided by the user as a seek position
 *
 * This function relies on all buffer implementations having an
 * iio_buffer as their first element.
 *
 * Return: negative values corresponding to error codes or ret != 0
 *	   for ending the reading activity
 **/
ssize_t iio_buffer_read_first_n_outer(struct file *filp, char __user *buf,
				      size_t n, loff_t *f_ps)
{
	struct iio_dev *indio_dev = filp->private_data;
	struct iio_buffer *rb = indio_dev->buffer;
	DEFINE_WAIT_FUNC(wait, woken_wake_function);
	size_t datum_size;
	size_t to_wait;
	int ret = 0;

	if (!indio_dev->info)
		return -ENODEV;

	if (!indio_dev->info)
		return -ENODEV;

	if (!rb || !rb->access->read)
		return -EINVAL;

	datum_size = rb->bytes_per_datum;

	/*
	 * If datum_size is 0 there will never be anything to read from the
	 * buffer, so signal end of file now.
	 */
	if (!datum_size)
		return 0;

	if (filp->f_flags & O_NONBLOCK)
		to_wait = 0;
	else
		to_wait = min_t(size_t, n / datum_size, rb->watermark);

	add_wait_queue(&rb->pollq, &wait);
	do {
		if (!indio_dev->info) {
			ret = -ENODEV;
			break;
		}

		if (!iio_buffer_ready(indio_dev, rb, to_wait, n / datum_size)) {
			if (signal_pending(current)) {
				ret = -ERESTARTSYS;
				break;
			}

			wait_woken(&wait, TASK_INTERRUPTIBLE,
				   MAX_SCHEDULE_TIMEOUT);
			continue;
		}

		ret = rb->access->read(rb, n, buf);
		if (ret == 0 && (filp->f_flags & O_NONBLOCK))
			ret = -EAGAIN;
	} while (ret == 0);
<<<<<<< HEAD

	return ret;
}

static bool iio_buffer_space_available(struct iio_buffer *buf)
{
	if (buf->access->space_available)
		return buf->access->space_available(buf);

	return true;
}

ssize_t iio_buffer_chrdev_write(struct file *filp, const char __user *buf,
				      size_t n, loff_t *f_ps)
{
	struct iio_dev *indio_dev = filp->private_data;
	struct iio_buffer *rb = indio_dev->buffer;
	int ret;

	if (!rb || !rb->access->write)
		return -EINVAL;

	do {
		if (!iio_buffer_space_available(rb)) {
			if (filp->f_flags & O_NONBLOCK)
				return -EAGAIN;

			ret = wait_event_interruptible(rb->pollq,
					iio_buffer_space_available(rb) ||
					indio_dev->info == NULL);
			if (ret)
				return ret;
			if (indio_dev->info == NULL)
				return -ENODEV;
		}

		ret = rb->access->write(rb, n, buf);
		if (ret == 0 && (filp->f_flags & O_NONBLOCK))
			ret = -EAGAIN;
	} while (ret == 0);
=======
	remove_wait_queue(&rb->pollq, &wait);
>>>>>>> 3494c67c

	return ret;
}

/**
 * iio_buffer_poll() - poll the buffer to find out if it has data
 * @filp:	File structure pointer for device access
 * @wait:	Poll table structure pointer for which the driver adds
 *		a wait queue
 *
 * Return: (POLLIN | POLLRDNORM) if data is available for reading
 *	   or 0 for other cases
 */
unsigned int iio_buffer_poll(struct file *filp,
			     struct poll_table_struct *wait)
{
	struct iio_dev *indio_dev = filp->private_data;
	struct iio_buffer *rb = indio_dev->buffer;

	if (!indio_dev->info)
		return 0;

	poll_wait(filp, &rb->pollq, wait);

	switch (indio_dev->direction) {
	case IIO_DEVICE_DIRECTION_IN:
		if (iio_buffer_ready(indio_dev, rb, rb->watermark, 0))
			return POLLIN | POLLRDNORM;
		break;
	case IIO_DEVICE_DIRECTION_OUT:
		if (iio_buffer_space_available(rb))
			return POLLOUT | POLLWRNORM;
	}

	/* need a way of knowing if there may be enough data... */
	return 0;
}

/**
 * iio_buffer_wakeup_poll - Wakes up the buffer waitqueue
 * @indio_dev: The IIO device
 *
 * Wakes up the event waitqueue used for poll(). Should usually
 * be called when the device is unregistered.
 */
void iio_buffer_wakeup_poll(struct iio_dev *indio_dev)
{
	if (!indio_dev->buffer)
		return;

	wake_up(&indio_dev->buffer->pollq);
}

void iio_buffer_init(struct iio_buffer *buffer)
{
	INIT_LIST_HEAD(&buffer->demux_list);
	INIT_LIST_HEAD(&buffer->buffer_list);
	init_waitqueue_head(&buffer->pollq);
	kref_init(&buffer->ref);
	if (!buffer->watermark)
		buffer->watermark = 1;
}
EXPORT_SYMBOL(iio_buffer_init);

static ssize_t iio_show_scan_index(struct device *dev,
				   struct device_attribute *attr,
				   char *buf)
{
	return sprintf(buf, "%u\n", to_iio_dev_attr(attr)->c->scan_index);
}

static ssize_t iio_show_fixed_type(struct device *dev,
				   struct device_attribute *attr,
				   char *buf)
{
	struct iio_dev_attr *this_attr = to_iio_dev_attr(attr);
	u8 type = this_attr->c->scan_type.endianness;

	if (type == IIO_CPU) {
#ifdef __LITTLE_ENDIAN
		type = IIO_LE;
#else
		type = IIO_BE;
#endif
	}
	if (this_attr->c->scan_type.repeat > 1)
		return sprintf(buf, "%s:%c%d/%dX%d>>%u\n",
		       iio_endian_prefix[type],
		       this_attr->c->scan_type.sign,
		       this_attr->c->scan_type.realbits,
		       this_attr->c->scan_type.storagebits,
		       this_attr->c->scan_type.repeat,
		       this_attr->c->scan_type.shift);
		else
			return sprintf(buf, "%s:%c%d/%d>>%u\n",
		       iio_endian_prefix[type],
		       this_attr->c->scan_type.sign,
		       this_attr->c->scan_type.realbits,
		       this_attr->c->scan_type.storagebits,
		       this_attr->c->scan_type.shift);
}

static ssize_t iio_scan_el_show(struct device *dev,
				struct device_attribute *attr,
				char *buf)
{
	int ret;
	struct iio_dev *indio_dev = dev_to_iio_dev(dev);

	/* Ensure ret is 0 or 1. */
	ret = !!test_bit(to_iio_dev_attr(attr)->address,
		       indio_dev->buffer->scan_mask);

	return sprintf(buf, "%d\n", ret);
}

/* Note NULL used as error indicator as it doesn't make sense. */
static const unsigned long *iio_scan_mask_match(const unsigned long *av_masks,
					  unsigned int masklength,
					  const unsigned long *mask,
					  bool strict)
{
	if (bitmap_empty(mask, masklength))
		return NULL;
	while (*av_masks) {
		if (strict) {
			if (bitmap_equal(mask, av_masks, masklength))
				return av_masks;
		} else {
			if (bitmap_subset(mask, av_masks, masklength))
				return av_masks;
		}
		av_masks += BITS_TO_LONGS(masklength);
	}
	return NULL;
}

static bool iio_validate_scan_mask(struct iio_dev *indio_dev,
	const unsigned long *mask)
{
	if (!indio_dev->setup_ops->validate_scan_mask)
		return true;

	return indio_dev->setup_ops->validate_scan_mask(indio_dev, mask);
}

/**
 * iio_scan_mask_set() - set particular bit in the scan mask
 * @indio_dev: the iio device
 * @buffer: the buffer whose scan mask we are interested in
 * @bit: the bit to be set.
 *
 * Note that at this point we have no way of knowing what other
 * buffers might request, hence this code only verifies that the
 * individual buffers request is plausible.
 */
static int iio_scan_mask_set(struct iio_dev *indio_dev,
		      struct iio_buffer *buffer, int bit)
{
	const unsigned long *mask;
	unsigned long *trialmask;

	trialmask = kmalloc(sizeof(*trialmask)*
			    BITS_TO_LONGS(indio_dev->masklength),
			    GFP_KERNEL);

	if (trialmask == NULL)
		return -ENOMEM;
	if (!indio_dev->masklength) {
		WARN(1, "Trying to set scanmask prior to registering buffer\n");
		goto err_invalid_mask;
	}
	bitmap_copy(trialmask, buffer->scan_mask, indio_dev->masklength);
	set_bit(bit, trialmask);

	if (!iio_validate_scan_mask(indio_dev, trialmask))
		goto err_invalid_mask;

	if (indio_dev->available_scan_masks) {
		mask = iio_scan_mask_match(indio_dev->available_scan_masks,
					   indio_dev->masklength,
					   trialmask, false);
		if (!mask)
			goto err_invalid_mask;
	}
	bitmap_copy(buffer->scan_mask, trialmask, indio_dev->masklength);

	kfree(trialmask);

	return 0;

err_invalid_mask:
	kfree(trialmask);
	return -EINVAL;
}

static int iio_scan_mask_clear(struct iio_buffer *buffer, int bit)
{
	clear_bit(bit, buffer->scan_mask);
	return 0;
}

static ssize_t iio_scan_el_store(struct device *dev,
				 struct device_attribute *attr,
				 const char *buf,
				 size_t len)
{
	int ret;
	bool state;
	struct iio_dev *indio_dev = dev_to_iio_dev(dev);
	struct iio_buffer *buffer = indio_dev->buffer;
	struct iio_dev_attr *this_attr = to_iio_dev_attr(attr);

	ret = strtobool(buf, &state);
	if (ret < 0)
		return ret;
	mutex_lock(&indio_dev->mlock);
	if (iio_buffer_is_active(indio_dev->buffer)) {
		ret = -EBUSY;
		goto error_ret;
	}
	ret = iio_scan_mask_query(indio_dev, buffer, this_attr->address);
	if (ret < 0)
		goto error_ret;
	if (!state && ret) {
		ret = iio_scan_mask_clear(buffer, this_attr->address);
		if (ret)
			goto error_ret;
	} else if (state && !ret) {
		ret = iio_scan_mask_set(indio_dev, buffer, this_attr->address);
		if (ret)
			goto error_ret;
	}

error_ret:
	mutex_unlock(&indio_dev->mlock);

	return ret < 0 ? ret : len;

}

static ssize_t iio_scan_el_ts_show(struct device *dev,
				   struct device_attribute *attr,
				   char *buf)
{
	struct iio_dev *indio_dev = dev_to_iio_dev(dev);
	return sprintf(buf, "%d\n", indio_dev->buffer->scan_timestamp);
}

static ssize_t iio_scan_el_ts_store(struct device *dev,
				    struct device_attribute *attr,
				    const char *buf,
				    size_t len)
{
	int ret;
	struct iio_dev *indio_dev = dev_to_iio_dev(dev);
	bool state;

	ret = strtobool(buf, &state);
	if (ret < 0)
		return ret;

	mutex_lock(&indio_dev->mlock);
	if (iio_buffer_is_active(indio_dev->buffer)) {
		ret = -EBUSY;
		goto error_ret;
	}
	indio_dev->buffer->scan_timestamp = state;
error_ret:
	mutex_unlock(&indio_dev->mlock);

	return ret ? ret : len;
}

static int iio_buffer_add_channel_sysfs(struct iio_dev *indio_dev,
					const struct iio_chan_spec *chan)
{
	int ret, attrcount = 0;
	struct iio_buffer *buffer = indio_dev->buffer;

	ret = __iio_add_chan_devattr("index",
				     chan,
				     &iio_show_scan_index,
				     NULL,
				     0,
				     IIO_SEPARATE,
				     &indio_dev->dev,
				     &buffer->scan_el_dev_attr_list);
	if (ret)
		return ret;
	attrcount++;
	ret = __iio_add_chan_devattr("type",
				     chan,
				     &iio_show_fixed_type,
				     NULL,
				     0,
				     0,
				     &indio_dev->dev,
				     &buffer->scan_el_dev_attr_list);
	if (ret)
		return ret;
	attrcount++;
	if (chan->type != IIO_TIMESTAMP)
		ret = __iio_add_chan_devattr("en",
					     chan,
					     &iio_scan_el_show,
					     &iio_scan_el_store,
					     chan->scan_index,
					     0,
					     &indio_dev->dev,
					     &buffer->scan_el_dev_attr_list);
	else
		ret = __iio_add_chan_devattr("en",
					     chan,
					     &iio_scan_el_ts_show,
					     &iio_scan_el_ts_store,
					     chan->scan_index,
					     0,
					     &indio_dev->dev,
					     &buffer->scan_el_dev_attr_list);
	if (ret)
		return ret;
	attrcount++;
	ret = attrcount;
	return ret;
}

static ssize_t iio_buffer_read_length(struct device *dev,
				      struct device_attribute *attr,
				      char *buf)
{
	struct iio_dev *indio_dev = dev_to_iio_dev(dev);
	struct iio_buffer *buffer = indio_dev->buffer;

	return sprintf(buf, "%d\n", buffer->length);
}

static ssize_t iio_buffer_write_length(struct device *dev,
				       struct device_attribute *attr,
				       const char *buf, size_t len)
{
	struct iio_dev *indio_dev = dev_to_iio_dev(dev);
	struct iio_buffer *buffer = indio_dev->buffer;
	unsigned int val;
	int ret;

	ret = kstrtouint(buf, 10, &val);
	if (ret)
		return ret;

	if (val == buffer->length)
		return len;

	mutex_lock(&indio_dev->mlock);
	if (iio_buffer_is_active(indio_dev->buffer)) {
		ret = -EBUSY;
	} else {
		buffer->access->set_length(buffer, val);
		ret = 0;
	}
	if (ret)
		goto out;
	if (buffer->length && buffer->length < buffer->watermark)
		buffer->watermark = buffer->length;
out:
	mutex_unlock(&indio_dev->mlock);

	return ret ? ret : len;
}

static ssize_t iio_buffer_show_enable(struct device *dev,
				      struct device_attribute *attr,
				      char *buf)
{
	struct iio_dev *indio_dev = dev_to_iio_dev(dev);
	return sprintf(buf, "%d\n", iio_buffer_is_active(indio_dev->buffer));
}

static unsigned int iio_storage_bytes_for_si(struct iio_dev *indio_dev,
					     unsigned int scan_index)
{
	const struct iio_chan_spec *ch;
	unsigned int bytes;

	ch = iio_find_channel_from_si(indio_dev, scan_index);
	bytes = ch->scan_type.storagebits / 8;
	if (ch->scan_type.repeat > 1)
		bytes *= ch->scan_type.repeat;
	return bytes;
}

static unsigned int iio_storage_bytes_for_timestamp(struct iio_dev *indio_dev)
{
	return iio_storage_bytes_for_si(indio_dev,
					indio_dev->scan_index_timestamp);
}

static int iio_compute_scan_bytes(struct iio_dev *indio_dev,
				const unsigned long *mask, bool timestamp)
{
	unsigned bytes = 0;
	int length, i;

	/* How much space will the demuxed element take? */
	for_each_set_bit(i, mask,
			 indio_dev->masklength) {
		length = iio_storage_bytes_for_si(indio_dev, i);
		bytes = ALIGN(bytes, length);
		bytes += length;
	}

	if (timestamp) {
		length = iio_storage_bytes_for_timestamp(indio_dev);
		bytes = ALIGN(bytes, length);
		bytes += length;
	}
	return bytes;
}

static void iio_buffer_activate(struct iio_dev *indio_dev,
	struct iio_buffer *buffer)
{
	iio_buffer_get(buffer);
	list_add(&buffer->buffer_list, &indio_dev->buffer_list);
}

static void iio_buffer_deactivate(struct iio_buffer *buffer)
{
	list_del_init(&buffer->buffer_list);
	wake_up_interruptible(&buffer->pollq);
	iio_buffer_put(buffer);
}

static void iio_buffer_deactivate_all(struct iio_dev *indio_dev)
{
	struct iio_buffer *buffer, *_buffer;

	list_for_each_entry_safe(buffer, _buffer,
			&indio_dev->buffer_list, buffer_list)
		iio_buffer_deactivate(buffer);
}

static int iio_buffer_enable(struct iio_buffer *buffer,
	struct iio_dev *indio_dev)
{
	if (!buffer->access->enable)
		return 0;
	return buffer->access->enable(buffer, indio_dev);
}

static int iio_buffer_disable(struct iio_buffer *buffer,
	struct iio_dev *indio_dev)
{
	if (!buffer->access->disable)
		return 0;
	return buffer->access->disable(buffer, indio_dev);
}

static void iio_buffer_update_bytes_per_datum(struct iio_dev *indio_dev,
	struct iio_buffer *buffer)
{
	unsigned int bytes;

	if (!buffer->access->set_bytes_per_datum)
		return;

	bytes = iio_compute_scan_bytes(indio_dev, buffer->scan_mask,
		buffer->scan_timestamp);

	buffer->access->set_bytes_per_datum(buffer, bytes);
}

static int iio_buffer_request_update(struct iio_dev *indio_dev,
	struct iio_buffer *buffer)
{
	int ret;

	iio_buffer_update_bytes_per_datum(indio_dev, buffer);
	if (buffer->access->request_update) {
		ret = buffer->access->request_update(buffer);
		if (ret) {
			dev_dbg(&indio_dev->dev,
			       "Buffer not started: buffer parameter update failed (%d)\n",
				ret);
			return ret;
		}
	}

	return 0;
}

static void iio_free_scan_mask(struct iio_dev *indio_dev,
	const unsigned long *mask)
{
	/* If the mask is dynamically allocated free it, otherwise do nothing */
	if (!indio_dev->available_scan_masks)
		kfree(mask);
}

struct iio_device_config {
	unsigned int mode;
	unsigned int watermark;
	const unsigned long *scan_mask;
	unsigned int scan_bytes;
	bool scan_timestamp;
};

static int iio_verify_update(struct iio_dev *indio_dev,
	struct iio_buffer *insert_buffer, struct iio_buffer *remove_buffer,
	struct iio_device_config *config)
{
	unsigned long *compound_mask;
	const unsigned long *scan_mask;
	bool strict_scanmask = false;
	struct iio_buffer *buffer;
	bool scan_timestamp;
	unsigned int modes;

	memset(config, 0, sizeof(*config));
	config->watermark = ~0;

	/*
	 * If there is just one buffer and we are removing it there is nothing
	 * to verify.
	 */
	if (remove_buffer && !insert_buffer &&
		list_is_singular(&indio_dev->buffer_list))
			return 0;

	modes = indio_dev->modes;

	list_for_each_entry(buffer, &indio_dev->buffer_list, buffer_list) {
		if (buffer == remove_buffer)
			continue;
		modes &= buffer->access->modes;
		config->watermark = min(config->watermark, buffer->watermark);
	}

	if (insert_buffer) {
		modes &= insert_buffer->access->modes;
		config->watermark = min(config->watermark,
			insert_buffer->watermark);
	}

	/* Definitely possible for devices to support both of these. */
	if ((modes & INDIO_BUFFER_TRIGGERED) && indio_dev->trig) {
		config->mode = INDIO_BUFFER_TRIGGERED;
	} else if (modes & INDIO_BUFFER_HARDWARE) {
		/*
		 * Keep things simple for now and only allow a single buffer to
		 * be connected in hardware mode.
		 */
		if (insert_buffer && !list_empty(&indio_dev->buffer_list))
			return -EINVAL;
		config->mode = INDIO_BUFFER_HARDWARE;
		strict_scanmask = true;
	} else if (modes & INDIO_BUFFER_SOFTWARE) {
		config->mode = INDIO_BUFFER_SOFTWARE;
	} else {
		/* Can only occur on first buffer */
		if (indio_dev->modes & INDIO_BUFFER_TRIGGERED)
			dev_dbg(&indio_dev->dev, "Buffer not started: no trigger\n");
		return -EINVAL;
	}

	if (indio_dev->direction == IIO_DEVICE_DIRECTION_OUT)
		strict_scanmask = true;

	/* What scan mask do we actually have? */
	compound_mask = kcalloc(BITS_TO_LONGS(indio_dev->masklength),
				sizeof(long), GFP_KERNEL);
	if (compound_mask == NULL)
		return -ENOMEM;

	scan_timestamp = false;

	list_for_each_entry(buffer, &indio_dev->buffer_list, buffer_list) {
		if (buffer == remove_buffer)
			continue;
		bitmap_or(compound_mask, compound_mask, buffer->scan_mask,
			  indio_dev->masklength);
		scan_timestamp |= buffer->scan_timestamp;
	}

	if (insert_buffer) {
		bitmap_or(compound_mask, compound_mask,
			  insert_buffer->scan_mask, indio_dev->masklength);
		scan_timestamp |= insert_buffer->scan_timestamp;
	}

	if (indio_dev->available_scan_masks) {
		scan_mask = iio_scan_mask_match(indio_dev->available_scan_masks,
				    indio_dev->masklength,
				    compound_mask,
				    strict_scanmask);
		kfree(compound_mask);
		if (scan_mask == NULL)
			return -EINVAL;
	} else {
	    scan_mask = compound_mask;
	}

	config->scan_bytes = iio_compute_scan_bytes(indio_dev,
				    scan_mask, scan_timestamp);
	config->scan_mask = scan_mask;
	config->scan_timestamp = scan_timestamp;

	return 0;
}

static int iio_enable_buffers(struct iio_dev *indio_dev,
	struct iio_device_config *config)
{
	struct iio_buffer *buffer;
	int ret;

	indio_dev->active_scan_mask = config->scan_mask;
	indio_dev->scan_timestamp = config->scan_timestamp;
	indio_dev->scan_bytes = config->scan_bytes;
	indio_dev->currentmode = config->mode;

	if (indio_dev->direction == IIO_DEVICE_DIRECTION_IN)
		iio_update_demux(indio_dev);

	/* Wind up again */
	if (indio_dev->setup_ops->preenable) {
		ret = indio_dev->setup_ops->preenable(indio_dev);
		if (ret) {
			dev_dbg(&indio_dev->dev,
			       "Buffer not started: buffer preenable failed (%d)\n", ret);
			goto err_undo_config;
		}
	}

	if (indio_dev->info->update_scan_mode) {
		ret = indio_dev->info
			->update_scan_mode(indio_dev,
					   indio_dev->active_scan_mask);
		if (ret < 0) {
			dev_dbg(&indio_dev->dev,
				"Buffer not started: update scan mode failed (%d)\n",
				ret);
			goto err_run_postdisable;
		}
	}

	if (indio_dev->info->hwfifo_set_watermark)
		indio_dev->info->hwfifo_set_watermark(indio_dev,
			config->watermark);

	list_for_each_entry(buffer, &indio_dev->buffer_list, buffer_list) {
		ret = iio_buffer_enable(buffer, indio_dev);
		if (ret)
			goto err_disable_buffers;
	}

	ret = iio_trigger_attach_poll_func(indio_dev);
	if (ret)
		goto err_disable_buffers;

	if (indio_dev->setup_ops->postenable) {
		ret = indio_dev->setup_ops->postenable(indio_dev);
		if (ret) {
			dev_dbg(&indio_dev->dev,
			       "Buffer not started: postenable failed (%d)\n", ret);
			goto err_detach_pollfunc;
		}
	}

	return 0;

err_detach_pollfunc:
	iio_trigger_detach_poll_func(indio_dev);
err_disable_buffers:
	list_for_each_entry_continue_reverse(buffer, &indio_dev->buffer_list,
					     buffer_list)
		iio_buffer_disable(buffer, indio_dev);
err_run_postdisable:
	if (indio_dev->setup_ops->postdisable)
		indio_dev->setup_ops->postdisable(indio_dev);
err_undo_config:
	indio_dev->currentmode = INDIO_DIRECT_MODE;
	indio_dev->active_scan_mask = NULL;

	return ret;
}

static int iio_disable_buffers(struct iio_dev *indio_dev)
{
	struct iio_buffer *buffer;
	int ret = 0;
	int ret2;

	/* Wind down existing buffers - iff there are any */
	if (list_empty(&indio_dev->buffer_list))
		return 0;

	/*
	 * If things go wrong at some step in disable we still need to continue
	 * to perform the other steps, otherwise we leave the device in a
	 * inconsistent state. We return the error code for the first error we
	 * encountered.
	 */

	if (indio_dev->setup_ops->predisable) {
		ret2 = indio_dev->setup_ops->predisable(indio_dev);
		if (ret2 && !ret)
			ret = ret2;
	}

	list_for_each_entry(buffer, &indio_dev->buffer_list, buffer_list) {
		ret2 = iio_buffer_disable(buffer, indio_dev);
		if (ret2 && !ret)
			ret = ret2;
	}

	iio_trigger_detach_poll_func(indio_dev);

	if (indio_dev->setup_ops->postdisable) {
		ret2 = indio_dev->setup_ops->postdisable(indio_dev);
		if (ret2 && !ret)
			ret = ret2;
	}

	iio_free_scan_mask(indio_dev, indio_dev->active_scan_mask);
	indio_dev->active_scan_mask = NULL;
	indio_dev->currentmode = INDIO_DIRECT_MODE;

	return ret;
}

static int __iio_update_buffers(struct iio_dev *indio_dev,
		       struct iio_buffer *insert_buffer,
		       struct iio_buffer *remove_buffer)
{
	struct iio_device_config new_config;
	int ret;

	ret = iio_verify_update(indio_dev, insert_buffer, remove_buffer,
		&new_config);
	if (ret)
		return ret;

	if (insert_buffer) {
		if (bitmap_empty(insert_buffer->scan_mask,
			indio_dev->masklength)) {
			ret = -EINVAL;
			goto err_free_config;
		}

		ret = iio_buffer_request_update(indio_dev, insert_buffer);
		if (ret)
			goto err_free_config;
	}

	ret = iio_disable_buffers(indio_dev);
	if (ret)
		goto err_deactivate_all;

	if (remove_buffer)
		iio_buffer_deactivate(remove_buffer);
	if (insert_buffer)
		iio_buffer_activate(indio_dev, insert_buffer);

	/* If no buffers in list, we are done */
	if (list_empty(&indio_dev->buffer_list))
		return 0;

	ret = iio_enable_buffers(indio_dev, &new_config);
	if (ret)
		goto err_deactivate_all;

	return 0;

err_deactivate_all:
	/*
	 * We've already verified that the config is valid earlier. If things go
	 * wrong in either enable or disable the most likely reason is an IO
	 * error from the device. In this case there is no good recovery
	 * strategy. Just make sure to disable everything and leave the device
	 * in a sane state.  With a bit of luck the device might come back to
	 * life again later and userspace can try again.
	 */
	iio_buffer_deactivate_all(indio_dev);

err_free_config:
	iio_free_scan_mask(indio_dev, new_config.scan_mask);
	return ret;
}

int iio_update_buffers(struct iio_dev *indio_dev,
		       struct iio_buffer *insert_buffer,
		       struct iio_buffer *remove_buffer)
{
	int ret;

	if (insert_buffer == remove_buffer)
		return 0;

	mutex_lock(&indio_dev->info_exist_lock);
	mutex_lock(&indio_dev->mlock);

	if (indio_dev->direction == IIO_DEVICE_DIRECTION_OUT) {
		ret = -EINVAL;
		goto out_unlock;
	}

	if (insert_buffer && iio_buffer_is_active(insert_buffer))
		insert_buffer = NULL;

	if (remove_buffer && !iio_buffer_is_active(remove_buffer))
		remove_buffer = NULL;

	if (!insert_buffer && !remove_buffer) {
		ret = 0;
		goto out_unlock;
	}

	if (indio_dev->info == NULL) {
		ret = -ENODEV;
		goto out_unlock;
	}

	ret = __iio_update_buffers(indio_dev, insert_buffer, remove_buffer);

out_unlock:
	mutex_unlock(&indio_dev->mlock);
	mutex_unlock(&indio_dev->info_exist_lock);

	return ret;
}
EXPORT_SYMBOL_GPL(iio_update_buffers);

void iio_disable_all_buffers(struct iio_dev *indio_dev)
{
	iio_disable_buffers(indio_dev);
	iio_buffer_deactivate_all(indio_dev);
}

static ssize_t iio_buffer_store_enable(struct device *dev,
				       struct device_attribute *attr,
				       const char *buf,
				       size_t len)
{
	int ret;
	bool requested_state;
	struct iio_dev *indio_dev = dev_to_iio_dev(dev);
	bool inlist;

	ret = strtobool(buf, &requested_state);
	if (ret < 0)
		return ret;

	mutex_lock(&indio_dev->mlock);

	/* Find out if it is in the list */
	inlist = iio_buffer_is_active(indio_dev->buffer);
	/* Already in desired state */
	if (inlist == requested_state)
		goto done;

	if (requested_state)
		ret = __iio_update_buffers(indio_dev,
					 indio_dev->buffer, NULL);
	else
		ret = __iio_update_buffers(indio_dev,
					 NULL, indio_dev->buffer);

done:
	mutex_unlock(&indio_dev->mlock);
	return (ret < 0) ? ret : len;
}

static const char * const iio_scan_elements_group_name = "scan_elements";

static ssize_t iio_buffer_show_watermark(struct device *dev,
					 struct device_attribute *attr,
					 char *buf)
{
	struct iio_dev *indio_dev = dev_to_iio_dev(dev);
	struct iio_buffer *buffer = indio_dev->buffer;

	return sprintf(buf, "%u\n", buffer->watermark);
}

static ssize_t iio_buffer_store_watermark(struct device *dev,
					  struct device_attribute *attr,
					  const char *buf,
					  size_t len)
{
	struct iio_dev *indio_dev = dev_to_iio_dev(dev);
	struct iio_buffer *buffer = indio_dev->buffer;
	unsigned int val;
	int ret;

	ret = kstrtouint(buf, 10, &val);
	if (ret)
		return ret;
	if (!val)
		return -EINVAL;

	mutex_lock(&indio_dev->mlock);

	if (val > buffer->length) {
		ret = -EINVAL;
		goto out;
	}

	if (iio_buffer_is_active(indio_dev->buffer)) {
		ret = -EBUSY;
		goto out;
	}

	buffer->watermark = val;
out:
	mutex_unlock(&indio_dev->mlock);

	return ret ? ret : len;
}

static DEVICE_ATTR(length, S_IRUGO | S_IWUSR, iio_buffer_read_length,
	iio_buffer_write_length);
static struct device_attribute dev_attr_length_ro = __ATTR(length,
	S_IRUGO, iio_buffer_read_length, NULL);
static DEVICE_ATTR(enable, S_IRUGO | S_IWUSR,
		   iio_buffer_show_enable, iio_buffer_store_enable);
static DEVICE_ATTR(watermark, S_IRUGO | S_IWUSR,
		   iio_buffer_show_watermark, iio_buffer_store_watermark);
static struct device_attribute dev_attr_watermark_ro = __ATTR(watermark,
	S_IRUGO, iio_buffer_show_watermark, NULL);

static struct attribute *iio_buffer_attrs[] = {
	&dev_attr_length.attr,
	&dev_attr_enable.attr,
	&dev_attr_watermark.attr,
};

int iio_buffer_alloc_sysfs_and_mask(struct iio_dev *indio_dev)
{
	struct iio_dev_attr *p;
	struct attribute **attr;
	struct iio_buffer *buffer = indio_dev->buffer;
	int ret, i, attrn, attrcount, attrcount_orig = 0;
	const struct iio_chan_spec *channels;

	channels = indio_dev->channels;
	if (channels) {
		int ml = indio_dev->masklength;

		for (i = 0; i < indio_dev->num_channels; i++)
			ml = max(ml, channels[i].scan_index + 1);
		indio_dev->masklength = ml;
	}

	if (!buffer)
		return 0;

	attrcount = 0;
	if (buffer->attrs) {
		while (buffer->attrs[attrcount] != NULL)
			attrcount++;
	}

	attr = kcalloc(attrcount + ARRAY_SIZE(iio_buffer_attrs) + 1,
		       sizeof(struct attribute *), GFP_KERNEL);
	if (!attr)
		return -ENOMEM;

	memcpy(attr, iio_buffer_attrs, sizeof(iio_buffer_attrs));
	if (!buffer->access->set_length)
		attr[0] = &dev_attr_length_ro.attr;

	if (buffer->access->flags & INDIO_BUFFER_FLAG_FIXED_WATERMARK)
		attr[2] = &dev_attr_watermark_ro.attr;

	if (buffer->attrs)
		memcpy(&attr[ARRAY_SIZE(iio_buffer_attrs)], buffer->attrs,
		       sizeof(struct attribute *) * attrcount);

	attr[attrcount + ARRAY_SIZE(iio_buffer_attrs)] = NULL;

	buffer->buffer_group.name = "buffer";
	buffer->buffer_group.attrs = attr;

	indio_dev->groups[indio_dev->groupcounter++] = &buffer->buffer_group;

	if (buffer->scan_el_attrs != NULL) {
		attr = buffer->scan_el_attrs->attrs;
		while (*attr++ != NULL)
			attrcount_orig++;
	}
	attrcount = attrcount_orig;
	INIT_LIST_HEAD(&buffer->scan_el_dev_attr_list);
	channels = indio_dev->channels;
	if (channels) {
		/* new magic */
		for (i = 0; i < indio_dev->num_channels; i++) {
			if (channels[i].scan_index < 0)
				continue;

			ret = iio_buffer_add_channel_sysfs(indio_dev,
							 &channels[i]);
			if (ret < 0)
				goto error_cleanup_dynamic;
			attrcount += ret;
			if (channels[i].type == IIO_TIMESTAMP)
				indio_dev->scan_index_timestamp =
					channels[i].scan_index;
		}
		if (indio_dev->masklength && buffer->scan_mask == NULL) {
			buffer->scan_mask = kcalloc(BITS_TO_LONGS(indio_dev->masklength),
						    sizeof(*buffer->scan_mask),
						    GFP_KERNEL);
			if (buffer->scan_mask == NULL) {
				ret = -ENOMEM;
				goto error_cleanup_dynamic;
			}
		}
	}

	buffer->scan_el_group.name = iio_scan_elements_group_name;

	buffer->scan_el_group.attrs = kcalloc(attrcount + 1,
					      sizeof(buffer->scan_el_group.attrs[0]),
					      GFP_KERNEL);
	if (buffer->scan_el_group.attrs == NULL) {
		ret = -ENOMEM;
		goto error_free_scan_mask;
	}
	if (buffer->scan_el_attrs)
		memcpy(buffer->scan_el_group.attrs, buffer->scan_el_attrs,
		       sizeof(buffer->scan_el_group.attrs[0])*attrcount_orig);
	attrn = attrcount_orig;

	list_for_each_entry(p, &buffer->scan_el_dev_attr_list, l)
		buffer->scan_el_group.attrs[attrn++] = &p->dev_attr.attr;
	indio_dev->groups[indio_dev->groupcounter++] = &buffer->scan_el_group;

	return 0;

error_free_scan_mask:
	kfree(buffer->scan_mask);
error_cleanup_dynamic:
	iio_free_chan_devattr_list(&buffer->scan_el_dev_attr_list);
	kfree(indio_dev->buffer->buffer_group.attrs);

	return ret;
}

void iio_buffer_free_sysfs_and_mask(struct iio_dev *indio_dev)
{
	if (!indio_dev->buffer)
		return;

	kfree(indio_dev->buffer->scan_mask);
	kfree(indio_dev->buffer->buffer_group.attrs);
	kfree(indio_dev->buffer->scan_el_group.attrs);
	iio_free_chan_devattr_list(&indio_dev->buffer->scan_el_dev_attr_list);
}

/**
 * iio_validate_scan_mask_onehot() - Validates that exactly one channel is selected
 * @indio_dev: the iio device
 * @mask: scan mask to be checked
 *
 * Return true if exactly one bit is set in the scan mask, false otherwise. It
 * can be used for devices where only one channel can be active for sampling at
 * a time.
 */
bool iio_validate_scan_mask_onehot(struct iio_dev *indio_dev,
	const unsigned long *mask)
{
	return bitmap_weight(mask, indio_dev->masklength) == 1;
}
EXPORT_SYMBOL_GPL(iio_validate_scan_mask_onehot);

int iio_scan_mask_query(struct iio_dev *indio_dev,
			struct iio_buffer *buffer, int bit)
{
	if (bit > indio_dev->masklength)
		return -EINVAL;

	if (!buffer->scan_mask)
		return 0;

	/* Ensure return value is 0 or 1. */
	return !!test_bit(bit, buffer->scan_mask);
};
EXPORT_SYMBOL_GPL(iio_scan_mask_query);

/**
 * struct iio_demux_table - table describing demux memcpy ops
 * @from:	index to copy from
 * @to:		index to copy to
 * @length:	how many bytes to copy
 * @l:		list head used for management
 */
struct iio_demux_table {
	unsigned from;
	unsigned to;
	unsigned length;
	struct list_head l;
};

static const void *iio_demux(struct iio_buffer *buffer,
				 const void *datain)
{
	struct iio_demux_table *t;

	if (list_empty(&buffer->demux_list))
		return datain;
	list_for_each_entry(t, &buffer->demux_list, l)
		memcpy(buffer->demux_bounce + t->to,
		       datain + t->from, t->length);

	return buffer->demux_bounce;
}

static int iio_push_to_buffer(struct iio_buffer *buffer, const void *data)
{
	const void *dataout = iio_demux(buffer, data);
	int ret;

	ret = buffer->access->store_to(buffer, dataout);
	if (ret)
		return ret;

	/*
	 * We can't just test for watermark to decide if we wake the poll queue
	 * because read may request less samples than the watermark.
	 */
	wake_up_interruptible_poll(&buffer->pollq, POLLIN | POLLRDNORM);
	return 0;
}

static void iio_buffer_demux_free(struct iio_buffer *buffer)
{
	struct iio_demux_table *p, *q;
	list_for_each_entry_safe(p, q, &buffer->demux_list, l) {
		list_del(&p->l);
		kfree(p);
	}
}


int iio_push_to_buffers(struct iio_dev *indio_dev, const void *data)
{
	int ret;
	struct iio_buffer *buf;

	list_for_each_entry(buf, &indio_dev->buffer_list, buffer_list) {
		ret = iio_push_to_buffer(buf, data);
		if (ret < 0)
			return ret;
	}

	return 0;
}
EXPORT_SYMBOL_GPL(iio_push_to_buffers);

static int iio_buffer_add_demux(struct iio_buffer *buffer,
	struct iio_demux_table **p, unsigned int in_loc, unsigned int out_loc,
	unsigned int length)
{

	if (*p && (*p)->from + (*p)->length == in_loc &&
		(*p)->to + (*p)->length == out_loc) {
		(*p)->length += length;
	} else {
		*p = kmalloc(sizeof(**p), GFP_KERNEL);
		if (*p == NULL)
			return -ENOMEM;
		(*p)->from = in_loc;
		(*p)->to = out_loc;
		(*p)->length = length;
		list_add_tail(&(*p)->l, &buffer->demux_list);
	}

	return 0;
}

static int iio_buffer_update_demux(struct iio_dev *indio_dev,
				   struct iio_buffer *buffer)
{
	int ret, in_ind = -1, out_ind, length;
	unsigned in_loc = 0, out_loc = 0;
	struct iio_demux_table *p = NULL;

	/* Clear out any old demux */
	iio_buffer_demux_free(buffer);
	kfree(buffer->demux_bounce);
	buffer->demux_bounce = NULL;

	/* First work out which scan mode we will actually have */
	if (bitmap_equal(indio_dev->active_scan_mask,
			 buffer->scan_mask,
			 indio_dev->masklength))
		return 0;

	/* Now we have the two masks, work from least sig and build up sizes */
	for_each_set_bit(out_ind,
			 buffer->scan_mask,
			 indio_dev->masklength) {
		in_ind = find_next_bit(indio_dev->active_scan_mask,
				       indio_dev->masklength,
				       in_ind + 1);
		while (in_ind != out_ind) {
			in_ind = find_next_bit(indio_dev->active_scan_mask,
					       indio_dev->masklength,
					       in_ind + 1);
			length = iio_storage_bytes_for_si(indio_dev, in_ind);
			/* Make sure we are aligned */
			in_loc = roundup(in_loc, length) + length;
		}
		length = iio_storage_bytes_for_si(indio_dev, in_ind);
		out_loc = roundup(out_loc, length);
		in_loc = roundup(in_loc, length);
		ret = iio_buffer_add_demux(buffer, &p, in_loc, out_loc, length);
		if (ret)
			goto error_clear_mux_table;
		out_loc += length;
		in_loc += length;
	}
	/* Relies on scan_timestamp being last */
	if (buffer->scan_timestamp) {
		length = iio_storage_bytes_for_timestamp(indio_dev);
		out_loc = roundup(out_loc, length);
		in_loc = roundup(in_loc, length);
		ret = iio_buffer_add_demux(buffer, &p, in_loc, out_loc, length);
		if (ret)
			goto error_clear_mux_table;
		out_loc += length;
		in_loc += length;
	}
	buffer->demux_bounce = kzalloc(out_loc, GFP_KERNEL);
	if (buffer->demux_bounce == NULL) {
		ret = -ENOMEM;
		goto error_clear_mux_table;
	}
	return 0;

error_clear_mux_table:
	iio_buffer_demux_free(buffer);

	return ret;
}

int iio_update_demux(struct iio_dev *indio_dev)
{
	struct iio_buffer *buffer;
	int ret;

	list_for_each_entry(buffer, &indio_dev->buffer_list, buffer_list) {
		ret = iio_buffer_update_demux(indio_dev, buffer);
		if (ret < 0)
			goto error_clear_mux_table;
	}
	return 0;

error_clear_mux_table:
	list_for_each_entry(buffer, &indio_dev->buffer_list, buffer_list)
		iio_buffer_demux_free(buffer);

	return ret;
}
EXPORT_SYMBOL_GPL(iio_update_demux);

/**
 * iio_buffer_release() - Free a buffer's resources
 * @ref: Pointer to the kref embedded in the iio_buffer struct
 *
 * This function is called when the last reference to the buffer has been
 * dropped. It will typically free all resources allocated by the buffer. Do not
 * call this function manually, always use iio_buffer_put() when done using a
 * buffer.
 */
static void iio_buffer_release(struct kref *ref)
{
	struct iio_buffer *buffer = container_of(ref, struct iio_buffer, ref);

	buffer->access->release(buffer);
}

/**
 * iio_buffer_get() - Grab a reference to the buffer
 * @buffer: The buffer to grab a reference for, may be NULL
 *
 * Returns the pointer to the buffer that was passed into the function.
 */
struct iio_buffer *iio_buffer_get(struct iio_buffer *buffer)
{
	if (buffer)
		kref_get(&buffer->ref);

	return buffer;
}
EXPORT_SYMBOL_GPL(iio_buffer_get);

/**
 * iio_buffer_put() - Release the reference to the buffer
 * @buffer: The buffer to release the reference for, may be NULL
 */
void iio_buffer_put(struct iio_buffer *buffer)
{
	if (buffer)
		kref_put(&buffer->ref, iio_buffer_release);
}
EXPORT_SYMBOL_GPL(iio_buffer_put);

static int iio_buffer_query_block(struct iio_buffer *buffer,
	struct iio_buffer_block __user *user_block)
{
	struct iio_buffer_block block;
	int ret;

	if (!buffer->access->query_block)
		return -ENOSYS;

	if (copy_from_user(&block, user_block, sizeof(block)))
		return -EFAULT;

	ret = buffer->access->query_block(buffer, &block);
	if (ret)
		return ret;

	if (copy_to_user(user_block, &block, sizeof(block)))
		return -EFAULT;

	return 0;
}

static int iio_buffer_dequeue_block(struct iio_dev *indio_dev,
	struct iio_buffer_block __user *user_block, bool non_blocking)
{
	struct iio_buffer *buffer = indio_dev->buffer;
	struct iio_buffer_block block;
	int ret;

	if (!buffer->access->dequeue_block)
		return -ENOSYS;

	do {
		if (!iio_buffer_data_available(buffer)) {
			if (non_blocking)
				return -EAGAIN;

			ret = wait_event_interruptible(buffer->pollq,
					iio_buffer_data_available(buffer) ||
					indio_dev->info == NULL);
			if (ret)
				return ret;
			if (indio_dev->info == NULL)
				return -ENODEV;
		}

		ret = buffer->access->dequeue_block(buffer, &block);
		if (ret == -EAGAIN && non_blocking)
			ret = 0;
	 } while (ret);

	 if (ret)
		return ret;

	if (copy_to_user(user_block, &block, sizeof(block)))
		return -EFAULT;

	return 0;
}

static int iio_buffer_enqueue_block(struct iio_buffer *buffer,
	struct iio_buffer_block __user *user_block)
{
	struct iio_buffer_block block;

	if (!buffer->access->enqueue_block)
		return -ENOSYS;

	if (copy_from_user(&block, user_block, sizeof(block)))
		return -EFAULT;

	return buffer->access->enqueue_block(buffer, &block);
}

static int iio_buffer_alloc_blocks(struct iio_buffer *buffer,
	struct iio_buffer_block_alloc_req __user *user_req)
{
	struct iio_buffer_block_alloc_req req;
	int ret;

	if (!buffer->access->alloc_blocks)
		return -ENOSYS;

	if (copy_from_user(&req, user_req, sizeof(req)))
		return -EFAULT;

	ret = buffer->access->alloc_blocks(buffer, &req);
	if (ret)
		return ret;

	if (copy_to_user(user_req, &req, sizeof(req)))
		return -EFAULT;

	return 0;
}

void iio_buffer_free_blocks(struct iio_buffer *buffer)
{
	if (buffer->access->free_blocks)
		buffer->access->free_blocks(buffer);
}

long iio_buffer_ioctl(struct iio_dev *indio_dev, struct file *filep,
		unsigned int cmd, unsigned long arg)
{
	bool non_blocking = filep->f_flags & O_NONBLOCK;
	struct iio_buffer *buffer = indio_dev->buffer;

	if (!buffer || !buffer->access)
		return -ENODEV;

	switch (cmd) {
	case IIO_BLOCK_ALLOC_IOCTL:
		return iio_buffer_alloc_blocks(buffer,
			(struct iio_buffer_block_alloc_req __user *)arg);
	case IIO_BLOCK_FREE_IOCTL:
		iio_buffer_free_blocks(buffer);
		return 0;
	case IIO_BLOCK_QUERY_IOCTL:
		return iio_buffer_query_block(buffer,
			(struct iio_buffer_block __user *)arg);
	case IIO_BLOCK_ENQUEUE_IOCTL:
		return iio_buffer_enqueue_block(buffer,
			(struct iio_buffer_block __user *)arg);
	case IIO_BLOCK_DEQUEUE_IOCTL:
		return iio_buffer_dequeue_block(indio_dev,
			(struct iio_buffer_block __user *)arg, non_blocking);
	}
	return -EINVAL;
}

int iio_buffer_mmap(struct file *filep, struct vm_area_struct *vma)
{
	struct iio_dev *indio_dev = filep->private_data;

	if (!indio_dev->buffer || !indio_dev->buffer->access ||
		!indio_dev->buffer->access->mmap)
		return -ENODEV;

	if (!(vma->vm_flags & VM_SHARED))
		return -EINVAL;

	switch (indio_dev->direction) {
	case IIO_DEVICE_DIRECTION_IN:
		if (!(vma->vm_flags & VM_READ))
			return -EINVAL;
		break;
	case IIO_DEVICE_DIRECTION_OUT:
		if (!(vma->vm_flags & VM_WRITE))
			return -EINVAL;
		break;
	}

	return indio_dev->buffer->access->mmap(indio_dev->buffer, vma);
}<|MERGE_RESOLUTION|>--- conflicted
+++ resolved
@@ -160,7 +160,7 @@
 		if (ret == 0 && (filp->f_flags & O_NONBLOCK))
 			ret = -EAGAIN;
 	} while (ret == 0);
-<<<<<<< HEAD
+	remove_wait_queue(&rb->pollq, &wait);
 
 	return ret;
 }
@@ -201,9 +201,6 @@
 		if (ret == 0 && (filp->f_flags & O_NONBLOCK))
 			ret = -EAGAIN;
 	} while (ret == 0);
-=======
-	remove_wait_queue(&rb->pollq, &wait);
->>>>>>> 3494c67c
 
 	return ret;
 }
