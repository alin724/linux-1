--- conflicted
+++ resolved
@@ -2,7 +2,6 @@
 /*
  * AD8366 and similar Gain Amplifiers
  * This driver supports the following gain amplifiers:
-<<<<<<< HEAD
  *   AD8366: DC to 600 MHz, Dual-Digital Variable Gain Amplifiers
  *   ADA4961: Low Distortion, 3.2 GHz, RF DGA
  *   ADL5240: 100 MHz TO 4000 MHz RF/IF Digitally Controlled VGA
@@ -13,12 +12,6 @@
  *   HMC1018A: 1.0 dB LSB GaAs MMIC 5-BIT DIGITAL ATTENUATOR, 0.1 - 30 GHz
  *   HMC1019A: 0.5 dB LSB GaAs MMIC 5-BIT DIGITAL ATTENUATOR, 0.1 - 30 GHz
  *   HMC1119: 0.25 dB LSB, 7-Bit, Silicon Digital Attenuator, 0.1 GHz to 6.0 GHz
-=======
- *   AD8366 Dual-Digital Variable Gain Amplifier (VGA)
- *   ADA4961 BiCMOS RF Digital Gain Amplifier (DGA)
- *   ADL5240 Digitally controlled variable gain amplifier (VGA)
- *   HMC1119 0.25 dB LSB, 7-Bit, Silicon Digital Attenuator
->>>>>>> 256af411
  *
  * Copyright 2012-2021 Analog Devices Inc.
  */
@@ -41,15 +34,12 @@
 	ID_AD8366,
 	ID_ADA4961,
 	ID_ADL5240,
-<<<<<<< HEAD
 	ID_ADRF5720,
 	ID_ADRF5730,
 	ID_ADRF5731,
 	ID_HMC271,
 	ID_HMC1018,
 	ID_HMC1019,
-=======
->>>>>>> 256af411
 	ID_HMC1119,
 };
 
@@ -87,7 +77,6 @@
 		.gain_min = -11500,
 		.gain_max = 20000,
 	},
-<<<<<<< HEAD
 	[ID_ADRF5720] = {
 		.gain_min = -31500,
 		.gain_max = 0,
@@ -112,8 +101,6 @@
 		.gain_min = -15500,
 		.gain_max = 0,
 	},
-=======
->>>>>>> 256af411
 	[ID_HMC1119] = {
 		.gain_min = -31750,
 		.gain_max = 0,
@@ -143,14 +130,11 @@
 	case ID_ADRF5731:
 		st->data[0] = (ch_a & 0x3F);
 		break;
-<<<<<<< HEAD
 	case ID_HMC271:
 		st->data[0] = bitrev8(ch_a & 0x1F) >> 3;
 		break;
 	case ID_HMC1018:
 	case ID_HMC1019:
-=======
->>>>>>> 256af411
 	case ID_HMC1119:
 		st->data[0] = ch_a;
 		break;
@@ -188,7 +172,6 @@
 		case ID_ADL5240:
 			gain = 20000 - 31500 + code * 500;
 			break;
-<<<<<<< HEAD
 		case ID_ADRF5720:
 		case ID_ADRF5730:
 			gain = -1 * code * 500;
@@ -203,8 +186,6 @@
 		case ID_HMC1019:
 			gain = -15500 + code * 500;
 			break;
-=======
->>>>>>> 256af411
 		case ID_HMC1119:
 			gain = -1 * code * 250;
 			break;
@@ -254,7 +235,6 @@
 	case ID_ADL5240:
 		code = ((gain - 500 - 20000) / 500) & 0x3F;
 		break;
-<<<<<<< HEAD
 	case ID_ADRF5720:
 	case ID_ADRF5730:
 		code = (abs(gain) / 500) & 0x3F;
@@ -269,8 +249,6 @@
 	case ID_HMC1019:
 		code = ((gain - 500) / 500) & 0x1F;
 		break;
-=======
->>>>>>> 256af411
 	case ID_HMC1119:
 		code = (abs(gain) / 250) & 0x7F;
 		break;
@@ -364,7 +342,6 @@
 		break;
 	case ID_ADA4961:
 	case ID_ADL5240:
-<<<<<<< HEAD
 	case ID_HMC271:
 	case ID_HMC1119:
 	case ID_ADRF5720:
@@ -372,18 +349,15 @@
 	case ID_ADRF5731:
 	case ID_HMC1018:
 	case ID_HMC1019:
-		st->reset_gpio = devm_gpiod_get(&spi->dev, "reset",
-			GPIOD_OUT_HIGH);
-		st->enable_gpio = devm_gpiod_get(&spi->dev, "enable",
-			GPIOD_OUT_HIGH);
-=======
-	case ID_HMC1119:
 		st->reset_gpio = devm_gpiod_get_optional(&spi->dev, "reset", GPIOD_OUT_HIGH);
 		if (IS_ERR(st->reset_gpio)) {
 			ret = PTR_ERR(st->reset_gpio);
 			goto error_disable_reg;
 		}
->>>>>>> 256af411
+
+		st->enable_gpio = devm_gpiod_get(&spi->dev, "enable",
+			GPIOD_OUT_HIGH);
+
 		indio_dev->channels = ada4961_channels;
 		indio_dev->num_channels = ARRAY_SIZE(ada4961_channels);
 		break;
@@ -436,12 +410,9 @@
 	{"adrf5730", ID_ADRF5730},
 	{"adrf5731", ID_ADRF5731},
 	{"adl5240", ID_ADL5240},
-<<<<<<< HEAD
 	{"hmc271", ID_HMC271},
 	{"hmc1018a", ID_HMC1018},
 	{"hmc1019a", ID_HMC1019},
-=======
->>>>>>> 256af411
 	{"hmc1119", ID_HMC1119},
 	{}
 };
