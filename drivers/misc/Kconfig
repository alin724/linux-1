--- conflicted
+++ resolved
@@ -443,10 +443,7 @@
 
 config XILINX_SDFEC
 	tristate "Xilinx SDFEC 16"
-<<<<<<< HEAD
-=======
 	depends on HAS_IOMEM
->>>>>>> e0d688d4
 	help
 	  This option enables support for the Xilinx SDFEC (Soft Decision
 	  Forward Error Correction) driver. This enables a char driver
@@ -457,8 +454,6 @@
 
 	  If unsure, say N.
 
-<<<<<<< HEAD
-=======
 config XILINX_FLEX_PM
 	tristate "Xilinx Flexnoc Performance Monitor"
 	help
@@ -468,7 +463,6 @@
 
 	  If unsure, say N
 
->>>>>>> e0d688d4
 config XILINX_TRAFGEN
 	tristate "Xilinx Traffic Generator"
 	help
@@ -481,24 +475,10 @@
 
 	  If unsure, say N
 
-<<<<<<< HEAD
-config XILINX_FLEX_PM
-	tristate "Xilinx Flexnoc Performance Monitor"
-	help
-	  This option enables support for the Xilinx Flex Noc Performance Monitor driver.
-	  It monitors the read and write transactions. It has counters for the LPD and
-	  FPD domains.
-
-	  If unsure, say N
-
-=======
->>>>>>> e0d688d4
 config MISC_RTSX
 	tristate
 	default MISC_RTSX_PCI || MISC_RTSX_USB
 
-<<<<<<< HEAD
-=======
 config PVPANIC
 	tristate "pvpanic device support"
 	depends on HAS_IOMEM && (ACPI || OF)
@@ -507,7 +487,6 @@
 	  a paravirtualized device provided by QEMU; it lets a virtual machine
 	  (guest) communicate panic events to the host.
 
->>>>>>> e0d688d4
 source "drivers/misc/jesd204b/Kconfig"
 source "drivers/misc/c2port/Kconfig"
 source "drivers/misc/eeprom/Kconfig"
