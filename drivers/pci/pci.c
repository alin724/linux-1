--- conflicted
+++ resolved
@@ -2129,7 +2129,6 @@
 	for (i = 0; i < 4; i++) {
 		if (i)
 			msleep((1 << (i - 1)) * 100);
-<<<<<<< HEAD
 
 		pci_read_config_byte(dev, pos + PCI_AF_STATUS, &status);
 		if (!(status & PCI_AF_STATUS_TP))
@@ -2181,7 +2180,7 @@
 	u16 ctrl;
 	struct pci_dev *pdev;
 
-	if (dev->subordinate)
+	if (pci_is_root_bus(dev->bus) || dev->subordinate || !dev->bus->self)
 		return -ENOTTY;
 
 	list_for_each_entry(pdev, &dev->bus->devices, bus_list)
@@ -2227,105 +2226,6 @@
 	if (rc != -ENOTTY)
 		goto done;
 
-=======
-
-		pci_read_config_byte(dev, pos + PCI_AF_STATUS, &status);
-		if (!(status & PCI_AF_STATUS_TP))
-			goto clear;
-	}
-
-	dev_err(&dev->dev, "transaction is not cleared; "
-			"proceeding with reset anyway\n");
-
-clear:
-	pci_write_config_byte(dev, pos + PCI_AF_CTRL, PCI_AF_CTRL_FLR);
-	msleep(100);
-
-	return 0;
-}
-
-static int pci_pm_reset(struct pci_dev *dev, int probe)
-{
-	u16 csr;
-
-	if (!dev->pm_cap)
-		return -ENOTTY;
-
-	pci_read_config_word(dev, dev->pm_cap + PCI_PM_CTRL, &csr);
-	if (csr & PCI_PM_CTRL_NO_SOFT_RESET)
-		return -ENOTTY;
-
-	if (probe)
-		return 0;
-
-	if (dev->current_state != PCI_D0)
-		return -EINVAL;
-
-	csr &= ~PCI_PM_CTRL_STATE_MASK;
-	csr |= PCI_D3hot;
-	pci_write_config_word(dev, dev->pm_cap + PCI_PM_CTRL, csr);
-	msleep(pci_pm_d3_delay);
-
-	csr &= ~PCI_PM_CTRL_STATE_MASK;
-	csr |= PCI_D0;
-	pci_write_config_word(dev, dev->pm_cap + PCI_PM_CTRL, csr);
-	msleep(pci_pm_d3_delay);
-
-	return 0;
-}
-
-static int pci_parent_bus_reset(struct pci_dev *dev, int probe)
-{
-	u16 ctrl;
-	struct pci_dev *pdev;
-
-	if (pci_is_root_bus(dev->bus) || dev->subordinate || !dev->bus->self)
-		return -ENOTTY;
-
-	list_for_each_entry(pdev, &dev->bus->devices, bus_list)
-		if (pdev != dev)
-			return -ENOTTY;
-
-	if (probe)
-		return 0;
-
-	pci_read_config_word(dev->bus->self, PCI_BRIDGE_CONTROL, &ctrl);
-	ctrl |= PCI_BRIDGE_CTL_BUS_RESET;
-	pci_write_config_word(dev->bus->self, PCI_BRIDGE_CONTROL, ctrl);
-	msleep(100);
-
-	ctrl &= ~PCI_BRIDGE_CTL_BUS_RESET;
-	pci_write_config_word(dev->bus->self, PCI_BRIDGE_CONTROL, ctrl);
-	msleep(100);
-
-	return 0;
-}
-
-static int pci_dev_reset(struct pci_dev *dev, int probe)
-{
-	int rc;
-
-	might_sleep();
-
-	if (!probe) {
-		pci_block_user_cfg_access(dev);
-		/* block PM suspend, driver probe, etc. */
-		down(&dev->dev.sem);
-	}
-
-	rc = pcie_flr(dev, probe);
-	if (rc != -ENOTTY)
-		goto done;
-
-	rc = pci_af_flr(dev, probe);
-	if (rc != -ENOTTY)
-		goto done;
-
-	rc = pci_pm_reset(dev, probe);
-	if (rc != -ENOTTY)
-		goto done;
-
->>>>>>> 80ffb3cc
 	rc = pci_parent_bus_reset(dev, probe);
 done:
 	if (!probe) {
